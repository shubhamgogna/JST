# This file is part of JST.
#
# JST is free software: you can redistribute it and/or modify
# it under the terms of the GNU General Public License as published by
# the Free Software Foundation, either version 3 of the License, or
# (at your option) any later version.
#
# JST is distributed in the hope that it will be useful,
# but WITHOUT ANY WARRANTY; without even the implied warranty of
# MERCHANTABILITY or FITNESS FOR A PARTICULAR PURPOSE.  See the
# GNU General Public License for more details.
#
# You should have received a copy of the GNU General Public License
# along with Foobar.  If not, see <http://www.gnu.org/licenses/>.

import tac.instructions as instructions

# Special Registers
ZERO = '$zero'
FP = '$FP'
SP = '$SP'
RA = '$RA'
V0 = '$v0'


class TacInstruction(object):
    NULL = None

    def __init__(self, instruction: str, dest: str = NULL, src1: str = NULL, src2: str = NULL):
        self.instruction = instruction
        self.dest = dest
        self.src1 = src1
        self.src2 = src2

    def __str__(self):
        """
        __str__ is supposed to be "human readable, so this method will produce a more concise string that will fit in
        the terminal better for debugging.
        """
        # ret = ''
        # if self.instruction == instructions.COMMENT:
        #     ret = '{}: {}'.format(instructions.COMMENT, self.dest)
        # else:
        #     ret = '{}, {}, {}, {}'.format(self.instruction, self.dest, self.src1, self.src2)
        #
        # return ret
        return repr(self)

    def __repr__(self):
        """
        __repr__ is supposed to be "unambiguous," but it gets called on all contained objects when you stringify a
        container, so this will be the method that produces the fixed field format string representing the instruction.
        """
        if self.instruction == instructions.COMMENT:
            return '# ' + self.dest
        elif self.instruction == instructions.LABEL:
<<<<<<< HEAD
            ret = self.dest + ':'
        elif self.instruction in (instructions.TEXT, instructions.DATA):
            ret = '.' + self.instruction.lower()
=======
            return self.dest + ':'
>>>>>>> 0be032cd
        else:
            return '{:<15}, {:<15}, {:<15}, {:<15}'.format(self.instruction,
                                                           self.dest if self.dest is not TacInstruction.NULL else '-',
                                                           self.src1 if self.src1 is not TacInstruction.NULL else '-',
                                                           self.src2 if self.src2 is not TacInstruction.NULL else '-')

    @classmethod
    def from_str(cls, tac_str):
        # TODO: consider improving so that the special case instructions can work too, instead of the standard format
        # TODO: ones

        parts = tac_str.split(',')

        return cls(instruction=parts[0].trim(),
                   dest=parts[1].trim() if parts[1] != '-' else TacInstruction.NULL,
                   src1=parts[2].trim() if parts[2] != '-' else TacInstruction.NULL,
                   src2=parts[3].trim() if parts[3] != '-' else TacInstruction.NULL)


#
# THE ALMIGHTY DUP
#
def DUP(clone, original):
    """
    args:
        clone
        original

    function:
        Clones the original value into a new temporary register. The temporaries will be mapped into a register
        allocation scheme later.
    """
    return TacInstruction(instructions.DUP, clone, original)


#
# THE ALMIGHTY SOURCE
#
def SOURCE(line_start, line_end):
    """
    args:
        start_line

    function:
        Instruction that gets filtered in the output and converted to the actual source from the program.
    """
    return TacInstruction(instructions.SOURCE, line_start, line_end)


#
# PROGRAM SECTIONS
#
def DATA():
    return TacInstruction(instructions.DATA)


def TEXT():
    return TacInstruction(instructions.TEXT)


#
# MATH
#
def ADD(sum, augend, addend):
    """
    args:
        sum: the register where the addition result is stored.
        augend: the left operand of the addition.
        addend: the right operand of the addition.

    function:
        Performs basic addition.
    """
    return TacInstruction(instructions.ADD, sum, augend, addend)


def SUB(difference, minuend, subtrahend):
    """
    args:
        sum: the register where the addition result is stored.
        augend: the left operand of the addition.
        addend: the right operand of the addition.

    function:
        Performs basic addition.
    """
    return TacInstruction(instructions.SUB, difference, minuend, subtrahend)


def MUL(product, multiplicand, multiplier):
    """
    args:
        sum: the register where the addition result is stored.
        augend: the left operand of the addition.
        addend: the right operand of the addition.

    function:
        Performs basic addition.
    """
    return TacInstruction(instructions.MUL, product, multiplicand, multiplier)


def DIV(quotient, dividend, divisor):
    """
    args:
        sum: the register where the addition result is stored.
        augend: the left operand of the addition.
        addend: the right operand of the addition.

    function:
        Performs basic addition.
    """
    return TacInstruction(instructions.DIV, quotient, dividend, divisor)


def MOD(remainder, dividend, divisor):
    """
    args:
        sum: the register where the addition result is stored.
        augend: the left operand of the addition.
        addend: the right operand of the addition.

    function:
        Performs basic addition.
    """
    return TacInstruction(instructions.MOD, remainder, dividend, divisor)


def NEG(result, operand):
    """
    args:
        sum: the register where the addition result is stored.
        augend: the left operand of the addition.
        addend: the right operand of the addition.

    function:
        Performs basic addition.
    """
    return TacInstruction(instructions.NEG, result, operand)


def ADDI(sum, augend, addend):
    """
    args:
        sum: the register where the addition result is stored.
        augend: the left operand of the addition.
        addend: the right operand of the addition.

    function:
        Performs basic addition.
    """
    return TacInstruction(instructions.ADDI, sum, augend, addend)


def SUBI(difference, minuend, subtrahend):
    """
    args:
        sum: the register where the addition result is stored.
        augend: the left operand of the addition.
        addend: the right operand of the addition.

    function:
        Performs basic addition.
    """
    return TacInstruction(instructions.SUBI, difference, minuend, subtrahend)


def MULI(product, multiplicand, multiplier):
    """
    args:
        sum: the register where the addition result is stored.
        augend: the left operand of the addition.
        addend: the right operand of the addition.

    function:
        Performs basic addition.
    """
    return TacInstruction(instructions.MULI, product, multiplicand, multiplier)


def DIVI(quotient, dividend, divisor):
    """
    args:
        sum: the register where the addition result is stored.
        augend: the left operand of the addition.
        addend: the right operand of the addition.

    function:
        Performs basic addition.
    """
    return TacInstruction(instructions.DIVI, quotient, dividend, divisor)


def ADDU(sum, augend, addend):
    """
    args:
        sum: the register where the addition result is stored.
        augend: the left operand of the addition.
        addend: the right operand of the addition.

    function:
        Performs basic addition.
    """
    return TacInstruction(instructions.ADDU, sum, augend, addend)


def SUBU(difference, minuend, subtrahend):
    """
    args:
        sum: the register where the addition result is stored.
        augend: the left operand of the addition.
        addend: the right operand of the addition.

    function:
        Performs basic addition.
    """
    return TacInstruction(instructions.SUBU, difference, minuend, subtrahend)


def MULU(product, multiplicand, multiplier):
    """
    args:
        sum: the register where the addition result is stored.
        augend: the left operand of the addition.
        addend: the right operand of the addition.

    function:
        Performs basic addition.
    """
    return TacInstruction(instructions.MULU, product, multiplicand, multiplier)


def DIVU(quotient, dividend, divisor):
    """
    args:
        sum: the register where the addition result is stored.
        augend: the left operand of the addition.
        addend: the right operand of the addition.

    function:
        Performs basic addition.
    """
    return TacInstruction(instructions.DIVU, quotient, dividend, divisor)


def MODU(remainder, dividend, divisor):
    """
    args:
        sum: the register where the addition result is stored.
        augend: the left operand of the addition.
        addend: the right operand of the addition.

    function:
        Performs basic addition.
    """
    return TacInstruction(instructions.MODU, remainder, dividend, divisor)


def NEGU(result, operand):
    """
    args:
        sum: the register where the addition result is stored.
        augend: the left operand of the addition.
        addend: the right operand of the addition.

    function:
        Performs basic addition.
    """
    return TacInstruction(instructions.NEGU, result, operand)


def ADDIU(sum, augend, addend):
    """
    args:
        sum: the register where the addition result is stored.
        augend: the left operand of the addition.
        addend: the right operand of the addition.

    function:
        Performs basic addition.
    """
    return TacInstruction(instructions.ADDIU, sum, augend, addend)


def SUBIU(difference, minuend, subtrahend):
    """
    args:
        sum: the register where the addition result is stored.
        augend: the left operand of the addition.
        addend: the right operand of the addition.

    function:
        Performs basic addition.
    """
    return TacInstruction(instructions.SUBIU, difference, minuend, subtrahend)


def MULIU(product, multiplicand, multiplier):
    """
    args:
        sum: the register where the addition result is stored.
        augend: the left operand of the addition.
        addend: the right operand of the addition.

    function:
        Performs basic addition.
    """
    return TacInstruction(instructions.MULIU, product, multiplicand, multiplier)


def DIVIU(quotient, dividend, divisor):
    """
    args:
        sum: the register where the addition result is stored.
        augend: the left operand of the addition.
        addend: the right operand of the addition.

    function:
        Performs basic addition.
    """
    return TacInstruction(instructions.DIVIU, quotient, dividend, divisor)


def ADDS(sum, augend, addend):
    """
    args:
        sum: the register where the addition result is stored.
        augend: the left operand of the addition.
        addend: the right operand of the addition.

    function:
        Performs basic addition.
    """
    return TacInstruction(instructions.ADDS, sum, augend, addend)


def SUBS(difference, minuend, subtrahend):
    """
    args:
        sum: the register where the addition result is stored.
        augend: the left operand of the addition.
        addend: the right operand of the addition.

    function:
        Performs basic addition.
    """
    return TacInstruction(instructions.SUBS, difference, minuend, subtrahend)


def MULS(product, multiplicand, multiplier):
    """
    args:
        sum: the register where the addition result is stored.
        augend: the left operand of the addition.
        addend: the right operand of the addition.

    function:
        Performs basic addition.
    """
    return TacInstruction(instructions.MULS, product, multiplicand, multiplier)


def DIVS(quotient, dividend, divisor):
    """
    args:
        sum: the register where the addition result is stored.
        augend: the left operand of the addition.
        addend: the right operand of the addition.

    function:
        Performs basic addition.
    """
    return TacInstruction(instructions.DIVS, quotient, dividend, divisor)


def NEGS(result, operand):
    """
    args:
        sum: the register where the addition result is stored.
        augend: the left operand of the addition.
        addend: the right operand of the addition.

    function:
        Performs basic addition.
    """
    return TacInstruction(instructions.NEGS, result, operand)


#
# LOGICAL
#
def LAND(result, left_operand, right_operand):
    return TacInstruction(instructions.LAND, result, left_operand, right_operand)


def LOR(result, left_operand, right_operand):
    return TacInstruction(instructions.LOR, result, left_operand, right_operand)


def NOT(result, operand):
    return TacInstruction(instructions.NOT, result, operand)


def EQ(result, left_operand, right_operand):
    """
    args:
        sum: the register where the addition result is stored.
        augend: the left operand of the addition.
        addend: the right operand of the addition.

    function:
        Performs basic addition.
    """
    return TacInstruction(instructions.EQ, result, left_operand, right_operand)


def NE(result, left_operand, right_operand):
    """
    args:
        sum: the register where the addition result is stored.
        augend: the left operand of the addition.
        addend: the right operand of the addition.

    function:
        Performs basic addition.
    """
    return TacInstruction(instructions.NE, result, left_operand, right_operand)


def GT(result, left_operand, right_operand):
    """
    args:
        sum: the register where the addition result is stored.
        augend: the left operand of the addition.
        addend: the right operand of the addition.

    function:
        Performs basic addition.
    """
    return TacInstruction(instructions.GT, result, left_operand, right_operand)


def GE(result, left_operand, right_operand):
    """
    args:
        sum: the register where the addition result is stored.
        augend: the left operand of the addition.
        addend: the right operand of the addition.

    function:
        Performs basic addition.
    """
    return TacInstruction(instructions.GE, result, left_operand, right_operand)


def LT(result, left_operand, right_operand):
    """
    args:
        sum: the register where the addition result is stored.
        augend: the left operand of the addition.
        addend: the right operand of the addition.

    function:
        Performs basic addition.
    """
    return TacInstruction(instructions.LT, result, left_operand, right_operand)


def LE(result, left_operand, right_operand):
    """
    args:
        sum: the register where the addition result is stored.
        augend: the left operand of the addition.
        addend: the right operand of the addition.

    function:
        Performs basic addition.
    """
    return TacInstruction(instructions.LE, result, left_operand, right_operand)


#
# CASTING
#
def CVTWS(result, operand):
    return TacInstruction(instructions.CVTWS, result, operand)


def CVTSW(result, operand):
    return TacInstruction(instructions.CVTSW, result, operand)


#
# ASSIGNMENT
#
def ASSIGN(result, lvalue, rvalue):
    """
    args:
        sum: the register where the addition result is stored.
        augend: the left operand of the addition.
        addend: the right operand of the addition.

    function:
        Performs basic addition.
    """
    return TacInstruction(instructions.ASSIGN, result, lvalue, rvalue)


#
# Memory Access
#
def LW(result, address):
    return TacInstruction(instructions.LW, result, address)


def SW(result, address):
    return TacInstruction(instructions.SW, result, address)


def LA(result, address):
    return TacInstruction(instructions.LA, result, address)


#
# PROGRAM FLOW
#
def LABEL(label_name):
    """
    args:
        sum: the register where the addition result is stored.
        augend: the left operand of the addition.
        addend: the right operand of the addition.

    function:
        Performs basic addition.
    """
    return TacInstruction(instructions.LABEL, label_name)


def JAL(label):
    return TacInstruction(instructions.JAL, label)


def JR(register):
    return TacInstruction(instructions.JR, register)


def BR(label_name):
    """
    args:
        sum: the register where the addition result is stored.
        augend: the left operand of the addition.
        addend: the right operand of the addition.

    function:
        Performs basic addition.
    """
    return TacInstruction(instructions.BR, label_name)


def BREQ(label_name, left_operand, right_operand):
    """
    args:
        sum: the register where the addition result is stored.
        augend: the left operand of the addition.
        addend: the right operand of the addition.

    function:
        Performs basic addition.
    """
    return TacInstruction(instructions.BREQ, label_name, left_operand, right_operand)


def BRNE(label_name, left_operand, right_operand):
    """
    args:
        sum: the register where the addition result is stored.
        augend: the left operand of the addition.
        addend: the right operand of the addition.

    function:
        Performs basic addition.
    """
    return TacInstruction(instructions.BRNE, label_name, left_operand, right_operand)


def BRLT(label_name, left_operand, right_operand):
    """
    args:
        sum: the register where the addition result is stored.
        augend: the left operand of the addition.
        addend: the right operand of the addition.

    function:
        Performs basic addition.
    """
    return TacInstruction(instructions.BRLT, label_name, left_operand, right_operand)


def BRLE(label_name, left_operand, right_operand):
    """
    args:
        sum: the register where the addition result is stored.
        augend: the left operand of the addition.
        addend: the right operand of the addition.

    function:
        Performs basic addition.
    """
    return TacInstruction(instructions.BRLE, label_name, left_operand, right_operand)


def BRGT(label_name, left_operand, right_operand):
    """
    args:
        sum: the register where the addition result is stored.
        augend: the left operand of the addition.
        addend: the right operand of the addition.

    function:
        Performs basic addition.
    """
    return TacInstruction(instructions.BRGT, label_name, left_operand, right_operand)


def BRGE(label_name, left_operand, right_operand):
    """
    args:
        sum: the register where the addition result is stored.
        augend: the left operand of the addition.
        addend: the right operand of the addition.

    function:
        Performs basic addition.
    """
    return TacInstruction(instructions.BRGE, label_name, left_operand, right_operand)


def HALT():
    """
    args:
        sum: the register where the addition result is stored.
        augend: the left operand of the addition.
        addend: the right operand of the addition.

    function:
        Performs basic addition.
    """
    return TacInstruction(instructions.HALT)


#
# PROCEDURE/FUNCTION
#
def ARGS(argc):
    """
    args:
        sum: the register where the addition result is stored.
        augend: the left operand of the addition.
        addend: the right operand of the addition.

    function:
        Performs basic addition.
    """
    return TacInstruction(instructions.ARGS, argc)


def REFOUT(arg):
    """
    args:
        sum: the register where the addition result is stored.
        augend: the left operand of the addition.
        addend: the right operand of the addition.

    function:
        Performs basic addition.
    """
    return TacInstruction(instructions.REFOUT, arg)


def VALOUT(arg):
    """
    args:
        sum: the register where the addition result is stored.
        augend: the left operand of the addition.
        addend: the right operand of the addition.

    function:
        Performs basic addition.
    """
    return TacInstruction(instructions.VALOUT, arg)


# CALL and LLAC will be defined as macros in the actual MIPS
def CALL(function_name, size):
    """
    args:
        function_name: the label of the function definition
        size: the size of the portion of the activation frame to be dedicated to argument and parameter values
    function:

    """
    return TacInstruction(instructions.CALL, function_name, size)

def LLAC(size):
    """
    args:
        function_name: the label of the function definition
        size: the size of the portion of the activation frame to be dedicated to argument and parameter values
    function:

    """
    return TacInstruction(instructions.LLAC, size)


def PROCENTRY(op1, op2, op3):
    """
    args:
        sum: the register where the addition result is stored.
        augend: the left operand of the addition.
        addend: the right operand of the addition.

    function:
        Performs basic addition.
    """
    return TacInstruction(instructions.PROCENTRY, op1, op2, op3)


def ENDPROC():
    """
    args:
        sum: the register where the addition result is stored.
        augend: the left operand of the addition.
        addend: the right operand of the addition.

    function:
        Performs basic addition.
    """
    return TacInstruction(instructions.ENDPROC)


def RETURN(rvalue='$zero'):
    """
    args:
        sum: the register where the addition result is stored.
        augend: the left operand of the addition.
        addend: the right operand of the addition.

    function:
        Performs basic addition.
    """
    return TacInstruction(instructions.RETURN, rvalue)


#
# MISCELLANEOUS
#
def BOUND(test, lower, upper):
    """
    args:
        sum: the register where the addition result is stored.
        augend: the left operand of the addition.
        addend: the right operand of the addition.

    function:
        Performs basic addition.
    """
    return TacInstruction(instructions.BOUND, test, lower, upper)


def ADDR(target):
    """
    args:
        sum: the register where the addition result is stored.
        augend: the left operand of the addition.
        addend: the right operand of the addition.

    function:
        Performs basic addition.
    """
    return TacInstruction(instructions.ADDR, target)


def GLOBAL(target, mem_size):
    """
    args:
        sum: the register where the addition result is stored.
        augend: the left operand of the addition.
        addend: the right operand of the addition.

    function:
        Performs basic addition.
    """
    return TacInstruction(instructions.GLOBAL, target, mem_size)


def STRING(data, label):
    """
    args:
        sum: the register where the addition result is stored.
        augend: the left operand of the addition.
        addend: the right operand of the addition.

    function:
        Performs basic addition.
    """
    return TacInstruction(instructions.STRING, data, label)


def COMMENT(text):
    """
    args:
        sum: the register where the addition result is stored.
        augend: the left operand of the addition.
        addend: the right operand of the addition.

    function:
        Performs basic addition.
    """
    return TacInstruction(instructions.COMMENT, text)


def create_offset_reference(offset, register):
    return '{}({})'.format(offset, register)<|MERGE_RESOLUTION|>--- conflicted
+++ resolved
@@ -14,6 +14,7 @@
 # along with Foobar.  If not, see <http://www.gnu.org/licenses/>.
 
 import tac.instructions as instructions
+
 
 # Special Registers
 ZERO = '$zero'
@@ -51,21 +52,20 @@
         __repr__ is supposed to be "unambiguous," but it gets called on all contained objects when you stringify a
         container, so this will be the method that produces the fixed field format string representing the instruction.
         """
+        ret = ''
         if self.instruction == instructions.COMMENT:
-            return '# ' + self.dest
+            ret = '# ' + self.dest
         elif self.instruction == instructions.LABEL:
-<<<<<<< HEAD
             ret = self.dest + ':'
         elif self.instruction in (instructions.TEXT, instructions.DATA):
             ret = '.' + self.instruction.lower()
-=======
-            return self.dest + ':'
->>>>>>> 0be032cd
         else:
-            return '{:<15}, {:<15}, {:<15}, {:<15}'.format(self.instruction,
-                                                           self.dest if self.dest is not TacInstruction.NULL else '-',
-                                                           self.src1 if self.src1 is not TacInstruction.NULL else '-',
-                                                           self.src2 if self.src2 is not TacInstruction.NULL else '-')
+            ret = '{:<15}, {:<15}, {:<15}, {:<15}'.format(self.instruction,
+                                                          self.dest if self.dest is not TacInstruction.NULL else '-',
+                                                     self.src1 if self.src1 is not TacInstruction.NULL else '-',
+                                                          self.src2 if self.src2 is not TacInstruction.NULL else '-')
+
+        return ret
 
     @classmethod
     def from_str(cls, tac_str):
