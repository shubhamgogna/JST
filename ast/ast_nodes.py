--- conflicted
+++ resolved
@@ -26,71 +26,6 @@
 
 
 ##
-<<<<<<< HEAD
-# Node for the declaration of an array using the symbol, dimensions, and qualifiers.
-##
-class ArrayDeclaration(BaseAstNode):
-    """
-    Requires: Type and dimensional information from the symbol build in the symbol table.
-    Output:   Probably no direct output in the form of temporary registers, but the memory assigned for the
-              thing should be recorded somewhere.
-    """
-
-    def __init__(self, symbol, dimensions, initializers, **kwargs):
-        super(ArrayDeclaration, self).__init__(**kwargs)
-
-        if initializers is None:
-            initializers = []
-
-        self.dimensions = dimensions
-        self.initializers = initializers[:min(len(initializers), symbol.array_dims[0])]
-
-        self.symbol = symbol
-
-    def name(self, arg=None):
-        # raise NotImplementedError('Add the array dimensions and the Symbol to the array declaration node.')
-        array_dims = '[' + ']['.join([str(dimension) for dimension in self.dimensions]) + ']'
-        arg = self.symbol.type_str() + array_dims + ' ' + self.symbol.identifier
-        return super(ArrayDeclaration, self).name(arg)
-
-    @property
-    def children(self):
-        children = []
-        return tuple(children)
-
-    def to_3ac(self, include_source=False):
-        output = [SOURCE(self.linerange[0], self.linerange[1])]
-
-        if not self.initializers:
-            return {'3ac': output}
-
-        # Get a new register for the offset
-        offset_reg = INT_REGISTER_TICKETS.get()
-
-        # Initialize offset with base address
-        if self.symbol.global_memory_location:
-            output.append(ADDU(offset_reg, self.symbol.global_memory_location, ZERO))
-        else:
-            output.append(ADDU(offset_reg, create_offset_reference(self.symbol.activation_frame_offset, FP), ZERO))
-
-        # Loop through initializers and copy words
-        for item in self.initializers:
-            item_tac = item.to_3ac(get_rval=True)
-            if '3ac' in item_tac:
-                output.extend(item_tac['3ac'])
-
-            # Store the value into memory
-            output.append(SW(item_tac['rvalue'], offset_reg))
-
-            # Move to the next word
-            output.append(ADDIU(offset_reg, offset_reg, 4))
-
-        return {'3ac': output}
-
-
-##
-=======
->>>>>>> 251117c2
 # Node for referencing an array through subscripts.
 ##
 class ArrayReference(BaseAstNode):
@@ -531,15 +466,7 @@
             if '3ac' in item_tac:
                 output.extend(item_tac['3ac'])
 
-<<<<<<< HEAD
-            # Store the value into memory
-            if self.symbol.global_memory_location:
-                output.append(SW(item_tac['rvalue'], self.symbol.global_memory_location))
-            else:
-                output.append(SW(item_tac['rvalue'], create_offset_reference(self.symbol.activation_frame_offset, FP)))
-=======
             output.append(STORE(base_address, item_tac['rvalue'], self.symbol.size_in_bytes()))
->>>>>>> 251117c2
 
         return {'3ac': output}
 
@@ -646,13 +573,8 @@
         return_type = self.function_symbol.get_resulting_type()
         rvalue = INT_REGISTER_TICKETS.get() if type_utils.is_integral_type(return_type) else FLOAT_REGISTER_TICKETS.get()
 
-<<<<<<< HEAD
         # call the prologue macro
         _3ac.append(CALL_PROC(self.function_symbol.identifier, self.function_symbol.activation_frame_size))
-=======
-        # Call the prologue macro
-        _3ac.append(CALL(self.function_symbol.identifier, self.function_symbol.activation_frame_size))
->>>>>>> 251117c2
 
         # Copy the argument values into
         for parameter_template, argument in itertools.zip_longest(self.function_symbol.named_parameters, self.arguments):
@@ -1042,11 +964,7 @@
              output.append(SUBI(rvalue, rvalue, 1))
 
         # store updated value
-<<<<<<< HEAD
         output.append(SW(rvalue, value_reg))
-=======
-        output.append(STORE(value_reg, rvalue, 4))
->>>>>>> 251117c2
 
         return {'3ac': output, 'rvalue': return_reg}
 
