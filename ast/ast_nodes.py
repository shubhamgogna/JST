--- conflicted
+++ resolved
@@ -293,39 +293,9 @@
     def children(self):
         children = []
         if self.declaration_list is not None:
-<<<<<<< HEAD
-            children.append(self.declaration_list)
-        children.extend(self.statement_list)
-        return tuple(children)
-
-    def to_3ac(self, include_source=False):
-        raise NotImplementedError('Please implement the {}.to_3ac(self) method.'.format(type(self).__name__))
-
-class Constant(BaseAstNode):
-    INTEGER = 'int'
-    FLOAT = 'float'
-
-    def __init__(self, type, value, **kwargs):
-        super(Constant, self).__init__(**kwargs)
-
-        self.type = type
-        self.value = value
-
-    @property
-    def immutable(self):
-        return True
-
-    def name(self):
-        return super(Constant, self).name(arg=self.value)
-
-    @property
-    def children(self):
-        children = []
-=======
             children.extend(self.declaration_list)
         if self.statement_list is not None:
             children.extend(self.statement_list)
->>>>>>> f49c7297
         return tuple(children)
 
     def to_3ac(self, include_source=False):
