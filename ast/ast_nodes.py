--- conflicted
+++ resolved
@@ -56,13 +56,6 @@
         return tuple(children)
 
     def to_3ac(self, include_source=False):
-<<<<<<< HEAD
-        # Single integer and char declaration should take up 1 word (4 bytes)
-        # Arrays need padding at the end to finish the word
-        # byte_size = int(math.ceil(self.symbol.size_in_bytes() / 4) * 4)
-        # output = [SUBIU('StackPointer', 'StackPointer', byte_size)]
-        # return output
-=======
         output = []
         offset_reg = INT_REGISTER_TICKETS.get()
 
@@ -83,8 +76,6 @@
             output.append(ADDIU(offset_reg, offset_reg, 4))
 
         return output
-
->>>>>>> 855f4f9c
 
         # TODO: This memory allocation stuff should happen in the call?
         return []
@@ -800,11 +791,7 @@
 
             # If condition is false
             output.extend(condition_tac['3ac'])
-<<<<<<< HEAD
-            output.append(BRNE(condition_ok_label, 0, condition_tac['rvalue']))
-=======
-            output.append(BRNE(condition_ok_label, '$zero', condition_tac['register']))
->>>>>>> 855f4f9c
+            output.append(BRNE(condition_ok_label, '$zero', condition_tac['rvalue']))
             output.append(BR(loop_exit_label))
 
         # Add condition okay label
