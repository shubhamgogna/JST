--- conflicted
+++ resolved
@@ -62,19 +62,15 @@
 
     # Define method for getting a graphViz ready string
     def to_graph_viz_str(self):
-        print(self.name())
-        for child in self.children:
-            if not isinstance(child, BaseAstNode):
-                print(self.name(), child)
-
-        for child in self.children:
-            print(self.name(), 'child', child)
-
-<<<<<<< HEAD
-        print('\n'.join(['child: ' + str(child) for child in self.children]))
-=======
-        print('\n'.join([str(type(child)) for child in self.children]))
->>>>>>> 86e7a6db
+        # print(self.name())
+        # for child in self.children:
+        #     if not isinstance(child, BaseAstNode):
+        #         print(self.name(), child)
+        # 
+        # for child in self.children:
+        #     print(self.name(), 'child', child)
+        # 
+        # print('\n'.join([str(child) for child in self.children]))
 
         descendant_names = ', '.join([child.name() for child in self.children])
 
@@ -149,7 +145,6 @@
 
         self.array_dim_dummy = ArrayDimLister(self.dim)
 
-
     @property
     def children(self):
         children = []
@@ -214,6 +209,8 @@
     #     for child in self.children:
     #         ouptut += child.to_graph_viz_str()
     #     return output
+
+
 
 class BinaryOperator(BaseAstNode):
     def __init__(self, operator, lvalue, rvalue, **kwargs):
