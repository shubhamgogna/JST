--- conflicted
+++ resolved
@@ -1011,11 +1011,6 @@
         # if this is a post-increment, copy the register with the current value of the register so we can return that
         # before the plusplus happens
         if not self.pre:
-<<<<<<< HEAD
-=======
-            return_reg = INT_REGISTER_TICKETS.get()
-            output.append(ADD(return_reg, rvalue, ZERO))
->>>>>>> 5cfa5124
 
             # Copy the contents of the rvalue before the operator is applied
             # It will be returned while the actual variable is updated
