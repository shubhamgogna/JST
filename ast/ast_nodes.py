--- conflicted
+++ resolved
@@ -62,19 +62,11 @@
 
     # Define method for getting a graphViz ready string
     def to_graph_viz_str(self):
-<<<<<<< HEAD
-        print(self.name())
-        for child in self.children:
-            if not isinstance(child, BaseAstNode):
-                print(self.name(), child)
-        # 
-=======
         # print(self.name())
         # for child in self.children:
         #     if not isinstance(child, BaseAstNode):
         #         print(self.name(), child)
-        #
->>>>>>> 04464e08
+        # 
         # for child in self.children:
         #     print(self.name(), 'child', child)
         #
@@ -460,13 +452,6 @@
     def to_3ac(self, include_source=False):
         raise NotImplementedError('Please implement the {}.to_3ac(self) method.'.format(type(self).__name__))
 
-
-    
-    
-    
-    
-    
-    
     
 
     def to_graph_viz_str(self):
