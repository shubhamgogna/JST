# This file is part of JST.
#
# JST is free software: you can redistribute it and/or modify
# it under the terms of the GNU General Public License as published by
# the Free Software Foundation, either version 3 of the License, or
# (at your option) any later version.
#
# JST is distributed in the hope that it will be useful,
# but WITHOUT ANY WARRANTY; without even the implied warranty of
# MERCHANTABILITY or FITNESS FOR A PARTICULAR PURPOSE.  See the
# GNU General Public License for more details.
#
# You should have received a copy of the GNU General Public License
# along with JST.  If not, see <http://www.gnu.org/licenses/>.

import itertools

from ast.base_ast_node import BaseAstNode
from utils import type_utils
from utils import operator_utils
from ticket_counting.ticket_counters import LABEL_TICKETS
from ticket_counting.ticket_counters import INT_REGISTER_TICKETS
from ticket_counting.ticket_counters import FLOAT_REGISTER_TICKETS
from tac.tac_generation import *


##
# Node for the declaration of an array using the symbol, dimensions, and qualifiers.
##
class ArrayDeclaration(BaseAstNode):
    """
    Requires: Type and dimensional information from the symbol build in the symbol table.
    Output:   Probably no direct output in the form of temporary registers, but the memory assigned for the
              thing should be recorded somewhere.
    """

    def __init__(self, symbol, dimensions, initializers, **kwargs):
        super(ArrayDeclaration, self).__init__(**kwargs)

        if initializers is None:
            initializers = []

        self.dimensions = dimensions
        self.initializers = initializers[:min(len(initializers), symbol.array_dims[0])]

        self.symbol = symbol

    def name(self, arg=None):
        # raise NotImplementedError('Add the array dimensions and the Symbol to the array declaration node.')
        array_dims = '[' + ']['.join([str(dimension) for dimension in self.dimensions]) + ']'
        arg = self.symbol.type_str() + array_dims + ' ' + self.symbol.identifier
        return super(ArrayDeclaration, self).name(arg)

    @property
    def children(self):
        children = []
        return tuple(children)

    def to_3ac(self, include_source=False):
        output = [SOURCE(self.linerange[0], self.linerange[1])]

        if not self.initializers:
            return {'3ac': output}

        # Get a new register for the offset
        offset_reg = INT_REGISTER_TICKETS.get()

        # Initialize offset with base address
        if self.symbol.global_memory_location:
            output.append(ADDU(offset_reg, self.symbol.global_memory_location, ZERO))
        else:
            output.append(ADDU(offset_reg, create_offset_reference(self.symbol.activation_frame_offset, FP), ZERO))

        # Loop through initializers and copy words
        for item in self.initializers:
            item_tac = item.to_3ac(get_rval=True)
            if '3ac' in item_tac:
                output.extend(item_tac['3ac'])

            # Store the value into memory
            output.append(SW(offset_reg, item_tac['rvalue']))

            # Move to the next word
            output.append(ADDIU(offset_reg, offset_reg, 4))

        return {'3ac': output}


##
# Node for referencing an array through subscripts.
##
class ArrayReference(BaseAstNode):
    """
    Requires: Information about the array being dereferenced and the results of any expressions indicating the
              indices where dereferencing is occuring, stored in temporary registers. An indication of if an rvalue
              or lvalue should be produced should be given (since an lvalue likely means a pointer should be returned
              vs. a raw value).
    Output:   In the case of an lvalue, a temporary register with the address of the memory of the element of interest,
              in the case of an rvalue, a temporary register containing the actual value of the element.
    """

    def __init__(self, symbol, subscripts=None, **kwargs):
        super(ArrayReference, self).__init__(**kwargs)

        self.symbol = symbol
        self.subscripts = subscripts if subscripts else []

    def get_resulting_type(self):
        """
        For interface compliance with the other expression nodes.
        """
        type_str = self.symbol.get_type_str()
        first_open_bracket = type_str.index('[')
        return type_str[:first_open_bracket]

    @property
    def immutable(self):
        return self.symbol.immutable

    def check_subscripts(self):
        if len(self.symbol.array_dims) != len(self.subscripts):
            return False, 'Symbol has {} dimensions, but only {} were provided.'\
                .format(len(self.symbol.array_dims), len(self.subscripts))
        return True, None

    def name(self, arg=None):
        return super(ArrayReference, self).name(arg=self.symbol.identifier)

    @property
    def children(self):
        children = []
        children.extend(self.subscripts)
        return tuple(children)

    def to_3ac(self, get_rval=True, include_source=False):
        output = [SOURCE(self.linerange[0], self.linerange[1])]
        dim_count = len(self.symbol.array_dims)

        if dim_count is 0:
            raise Exception('There was an error. Subscripting a non-array symbol.')

        # Initialize offset_reg to the value of the first subscript
        subscript_tac = self.subscripts[0].to_3ac(get_rval=True)
        if '3ac' in subscript_tac:
            output.extend(subscript_tac['3ac'])

        # Create a new register to hold the offset value
        offset_reg = INT_REGISTER_TICKETS.get()
        output.append(ADDU(offset_reg, 0, subscript_tac['rvalue']))

        # range(a,b) is (inclusive, exclusive)
        for i in range(0, dim_count - 1):
            output.append(MULIU(offset_reg, offset_reg, self.symbol.array_dims[i + 1]))

            subscript_tac = self.subscripts[i + 1].to_3ac(get_rval=True)
            if '3ac' in subscript_tac:
                output.extend(subscript_tac['3ac'])

            output.append(ADDU(offset_reg, offset_reg, subscript_tac['rvalue']))

        # Offset by symbol size
        output.append(MULIU(offset_reg, offset_reg, type_utils.get_bit_size(self.symbol.type_specifiers) // 8))

        # Add offset to symbol base address
        base_address = 0
        end_address = 0
        size_of_element = 4  # word size for now cuz I'm lazy

        product = 1
        for dim in self.symbol.array_dims:
            product *= dim

        if self.symbol.global_memory_location:
            base_address = self.symbol.global_memory_location
            end_address = base_address + (product * size_of_element)
            output.append(ADDU(offset_reg, offset_reg, self.symbol.global_memory_location))
        else:
<<<<<<< HEAD
            base_address = create_offset_reference(self.symbol.activation_frame_offset, FP)
            end_address =  create_offset_reference(self.symbol.activation_frame_offset + (product * size_of_element), FP)
            output.append(ADDU(offset_reg, offset_reg, create_offset_reference(self.symbol.activation_frame_offset , FP)))

        output.append(BOUND(offset_reg, base_address, end_address))

=======
            output.append(ADDU(offset_reg, offset_reg, create_offset_reference(self.symbol.activation_frame_offset, FP)))
>>>>>>> 0be032cd
        if get_rval:
            output.append(LW(offset_reg, offset_reg))
            return {'3ac': output, 'rvalue': offset_reg}
        else:
            return {'3ac': output, 'lvalue': offset_reg}


class Assignment(BaseAstNode):
    """
    Requires: An lvalue register produced by the expression of the thing being assigned to and an rvalue register
              containing the value being assigned.
    Output:   A temporary rvalue register that contains the value that was assigned. Perhaps a slight optimization would
              be to just return that rvalue register that the RHS gave this node to start with?
    """
    def __init__(self, operator, lvalue, rvalue, **kwargs):
        super(Assignment, self).__init__(**kwargs)

        self.operator = operator
        self.lvalue = lvalue
        self.rvalue = rvalue

    def get_resulting_type(self):
        return self.lvalue.get_resulting_type()

    def name(self, arg=None):
        return super(Assignment, self).name(arg=operator_utils.operator_to_name(self.operator))

    @property
    def children(self):
        children = []
        children.append(self.lvalue)
        children.append(self.rvalue)
        return tuple(children)

    def to_3ac(self, get_rval=True, include_source=False):
        output = [SOURCE(self.linerange[0], self.linerange[1])]

        # get memory address of lvalue by calling to3ac on lvalue
        left = self.lvalue.to_3ac(get_rval=False)
        lval = left['lvalue']
        if '3ac' in left:
            output.extend(left['3ac'])

        # get memory address of rvalue by calling to3ac on rvalue
        right = self.rvalue.to_3ac(get_rval=True)
        rval = right['rvalue']
        if '3ac' in right:
            output.extend(right['3ac'])

        # if values aren't the same type, get cast node. new value will be in rval.




        # TODO: Fix this??
        # # load rvalue into register - does this need to happen or not?
        # is there a 3ac command for this?
        # value = register_allocation_table[rval]

        # TODO: Fix this??
        # call 3ac instruction to load value of rval's reg to lval's memory location
        # Note: not sure how this assign thing is supposed to be used....
        #       right now both are registers, should the rvalue be the actual value? I don't think so but not sure
        output.append(ASSIGN(rval, lval, rval))

        return {'3ac': output, 'rvalue': rval}


class BinaryOperator(BaseAstNode):
    """
    Requires: Two rvalue registers that contain the values to be operated on.
    Output:   An rvalue register containing the value of the result of the operation.
    """
    def __init__(self, operator, lvalue, rvalue, **kwargs):
        super(BinaryOperator, self).__init__(**kwargs)

        self.operator = operator
        self.lvalue = lvalue
        self.rvalue = rvalue

    def get_resulting_type(self):
        lvalue_type = self.lvalue.get_resulting_type()
        rvalue_type = self.rvalue.get_resulting_type()

        # TODO (Shubham) We may just need to make a table according to operations
        # For example:
        #   Comparison operators always result in an integral type even though operands can be non-integrals
        #   Shift operators require an int on the left (right can be downcast to an int), so they result in an 'int'
        #   +/-/*/div operations result in a highest precision type
        #   Mod operation always has to return an integral type
        #   Bitwise AND, OR, and XOR require integers and have to return an integral type
        resulting_type, cast_result = type_utils.get_promoted_type(lvalue_type, rvalue_type)

        return resulting_type

    def name(self, arg=None):
        return super(BinaryOperator, self).name(arg=operator_utils.operator_to_name(self.operator))

    @property
    def children(self):
        children = []
        children.append(self.lvalue)
        children.append(self.rvalue)
        return tuple(children)

    def to_3ac(self, get_rval=True, include_source=False):
        # raise NotImplementedError('Please implement the {}.to_3ac(self) method.'.format(type(self).__name__))

        # since calculating value, should only return rvalue

        output = [SOURCE(self.linerange[0], self.linerange[1])]

        # get memory address of lvalue by calling to3ac on lvalue
        left = self.lvalue.to_3ac(get_rval=True)
        lval = left['rvalue']
        output.extend(left['3ac'])

        # get memory address of rvalue by calling to3ac on rvalue
        right = self.rvalue.to_3ac(get_rval=True)
        rval = right['rvalue']
        output.extend(right['3ac'])

        # get temporary register
        # TODO: Add in checking for int or float so can pull correct ticket
        reg = INT_REGISTER_TICKETS.get()

        #TODO: NEED TO ADD IN OPTIONS BASED ON TYPE OF TICKET PULLED HERE
        # determine operator type and call correct 3ac instruction with registers
        if self.operator == '+':
            output.append(ADD(reg, lval, rval))
        if self.operator == '-':
            output.append(SUB(reg, lval, rval))
        if self.operator == '*':
            output.append(MUL(reg, lval, rval))
        if self.operator == '/':
            output.append(DIV(reg, lval, rval))
        if self.operator == '%':
            output.append(MOD(reg, lval, rval))
        if self.operator == '>>':
            # output.append(   (reg, lval, rval))
            # TODO: what function is this?
             raise NotImplementedError('Please implement the {} binary operator to3ac method.'.format(self.operator))
        if self.operator == '<<':
            # output.append(   (reg, lval, rval))
            # TODO: what function is this?
             raise NotImplementedError('Please implement the {} binary operator to3ac method.'.format(self.operator))
        if self.operator == '<':
            output.append(LT(reg, lval, rval))
        if self.operator == '<=':
            output.append(LE(reg, lval, rval))
        if self.operator == '>':
            output.append(GT(reg, lval, rval))
        if self.operator == '>=':
            output.append(GE(reg, lval, rval))
        if self.operator == '==':
            output.append(EQ(reg, lval, rval))
        if self.operator == '!=':
            output.append(NE(reg, lval, rval))
        if self.operator == '&':
            # output.append(  (reg, lval, rval))
            # TODO: what function is this?
             raise NotImplementedError('Please implement the {} binary operator to3ac method.'.format(self.operator))
        if self.operator == '|':
            # output.append(   (reg, lval, rval))
            # TODO: what function is this?
             raise NotImplementedError('Please implement the {} binary operator to3ac method.'.format(self.operator))
        if self.operator == '^':
            # output.append(    (reg, lval, rval))
            # TODO: what function is this?
             raise NotImplementedError('Please implement the {} binary operator to3ac method.'.format(self.operator))
        if self.operator == '&&':
            # output.append(  (reg, lval, rval))
            # TODO: what function is this?
             raise NotImplementedError('Please implement the {} binary operator to3ac method.'.format(self.operator))
        if self.operator == '||':
            # output.append(   (reg, lval, rval))
            # TODO: what function is this?
             raise NotImplementedError('Please implement the {} binary operator to3ac method.'.format(self.operator))

        # TODO: since don't have the value since not calculating anything, can't store it to the table yet
        # register_allocation_table[reg] = value

        return {'3ac': output, 'rvalue': reg}


class Cast(BaseAstNode):
    """
    Requires: An rvalue of the value to be casted.
    Output:   An rvalue register containing the casted value (which might have changed over the course of the casting
              process).
    """
    def __init__(self, to_type, expression, **kwargs):
        super(Cast, self).__init__(**kwargs)

        self.to_type = to_type
        self.expression = expression

    def get_resulting_type(self):
        return self.to_type

    def name(self, arg=None):
        return super(Cast, self).name(self.to_type)

    @property
    def children(self):
        children = []
        children.append(self.expression)
        return tuple(children)

    def to_3ac(self, get_rval=True, include_source=False):
        # since returns cast value, should only return rvalue
        _3ac = [SOURCE(self.linerange[0], self.linerange[1])]

        expression_type = self.expression.get_resulting_type()
        expression_result = self.expression.to_3ac()
        _3ac.extend(expression_result['3ac'])

        return_register = expression_result['rvalue']

        # if same, don't cast
        if self.to_type != expression_type:
            if type_utils.is_integral_type(self.to_type):
                new_register = INT_REGISTER_TICKETS.get()
                _3ac.append(CVTSW(new_register, return_register))
                return_register = new_register
            else:
                new_register = FLOAT_REGISTER_TICKETS.get()
                _3ac.append(CVTWS(new_register, return_register))
                return_register = new_register

        return {'3ac': _3ac, 'rvalue': return_register}


class CompoundStatement(BaseAstNode):
    """
    Requires: None.
    Output:   None.

    It is unlikely that this node will produce any 3AC, but will simply amalgamate the code generated by its children.
    """
    def __init__(self, declaration_list=None, statement_list=None, **kwargs):
        super(CompoundStatement, self).__init__(**kwargs)

        self.declaration_list = declaration_list
        self.statement_list = statement_list

    @property
    def children(self):
        children = []
        if self.declaration_list is not None:
            children.extend(self.declaration_list)
        if self.statement_list is not None:
            children.extend(self.statement_list)
        return tuple(children)

    def to_3ac(self, include_source=False):
        output = [SOURCE(self.linerange[0], self.linerange[1])]

        # gen 3ac for declaration_list
        if self.declaration_list is not None:
            for item in self.declaration_list:
                result = item.to_3ac()
                output.extend(result['3ac'])

        # gen 3ac for statement_list
        for item in self.statement_list:
            result = item.to_3ac()
            output.extend(result['3ac'])

        return {'3ac': output}


class Declaration(BaseAstNode):
    """
    Requires: The symbol information of the declaration.
    Output:   Probably no direct output in the form of temporary registers, but the memory assigned for the
              thing should be recorded somewhere.
    """
    def __init__(self, symbol, initializer=None, **kwargs):
        super(Declaration, self).__init__(**kwargs)

        self.symbol = symbol
        self.initializer = initializer

        if self.symbol.immutable and isinstance(initializer, Constant):
            self.symbol.value = initializer.value

    def sizeof(self):
        return type_utils.type_size_in_bytes(self.symbol.type_str())

    def name(self, arg=None):
        arg = self.symbol.type_str() + ' ' + self.symbol.identifier
        return super(Declaration, self).name(arg)

    @property
    def children(self):
        children = []
        if self.initializer is not None:
            children.append(self.initializer)
        return tuple(children)

    def to_3ac(self, include_source=False):
        output = [SOURCE(self.linerange[0], self.linerange[1])]

        if self.initializer:
            item_tac = self.initializer.to_3ac(get_rval=True)
            if '3ac' in item_tac:
                output.extend(item_tac['3ac'])

            # Store the value into memory
            if self.symbol.global_memory_location:
                output.append(SW(self.symbol.global_memory_location, item_tac['rvalue']))
            else:
                output.append(SW(create_offset_reference(self.symbol.activation_frame_offset, FP), item_tac['rvalue']))

        return {'3ac': output}


##
# Root node of the AST.
##
class FileAST(BaseAstNode):
    """
    Requires: None.
    Output:   None.

    Simply amalgamates 3AC. Might not produce any code other than standard boilerplate.
    """
    def __init__(self, external_declarations, compiler_state, **kwargs):
        super(FileAST, self).__init__(**kwargs)

        self.external_declarations = external_declarations if external_declarations else []
        self.compiler_state = compiler_state if compiler_state else None

    @property
    def children(self):
        childrens = []
        childrens.extend(self.external_declarations)
        return tuple(childrens)

    def to_3ac(self, include_source=True):
        output = []

        global_data_declarations = []
        function_definitions = []
        for external_declaration in self.external_declarations:
            if isinstance(external_declaration, FunctionDefinition):
                function_definitions.append(external_declaration)
            else:
                global_data_declarations.append(external_declaration)

        output.append(DATA())
        for external_declaration in global_data_declarations:
            result = external_declaration.to_3ac()
            output.extend(result['3ac'])

        output.append(TEXT())
        # insert the call to main
        output.append(CALL(self.compiler_state.main_function.identifier, self.compiler_state.main_function.activation_frame_size))
        # if we did the argc, argv versions, that stuff would go here

        output.append(LLAC(self.compiler_state.main_function.activation_frame_size))
        output.append(BR('PROG_END'))

        for function_definition in function_definitions:
            result = function_definition.to_3ac()
            output.extend(result['3ac'])

        output.append(LABEL('PROG_END'))

        last_line = 0
        for item in output:
            # print('here', item, type(item))
            if include_source and item.instruction == 'SOURCE':
                if item.dest > last_line:
                    for lineno in range(last_line, item.dest):
                        print('# ' + self.compiler_state.source_lines[lineno])
                    last_line = item.dest
            else:
                print(item)

        for lineno in range(last_line, len(self.compiler_state.source_lines)):
            print('# ' + self.compiler_state.source_lines[lineno])

        return output

    def to_graph_viz_str(self):
        return 'digraph {\n' + super(FileAST, self).to_graph_viz_str() + '}'


class FunctionCall(BaseAstNode):
    """
    Requires: An rvalue for each parameter that this node will then take appropriate actions to cast and copy into the
              activation frame.
    Output:   An rvalue in a temporary register. Take care to copy the value from the value that is stored in the MIPS
              designated return value register.
    """
    def __init__(self, function_symbol, arguments=None, **kwargs):
        super(FunctionCall, self).__init__(**kwargs)

        self.function_symbol = function_symbol
        self.arguments = arguments if arguments else []

    def get_resulting_type(self):
        return self.function_symbol.get_resulting_type()

    def name(self, arg=None):
        return super(FunctionCall, self).name(arg=self.function_symbol.identifier)

    @property
    def children(self):
        children = []
        children.extend(self.arguments)
        return tuple(children)

    def to_3ac(self, get_rval=True, include_source=False):
        _3ac = []
        return_type = self.function_symbol.get_resulting_type()
        rvalue = INT_REGISTER_TICKETS.get() if type_utils.is_integral_type(return_type) else FLOAT_REGISTER_TICKETS.get()

        # call the prologue macro
        _3ac.append(CALL(self.function_symbol.identifier, self.function_symbol.activation_frame_size))

        # copy the argument values into
        for parameter_template, argument in itertools.zip_longest(self.function_symbol.named_parameters, self.arguments):
            # evaluate the argument expression
            # get register with value of arg
            arg_result = argument.to_3ac(get_rval=True)
            _3ac.extend(arg_result['3ac'])
            arg_rvalue = arg_result['rvalue']

            arg_type = type_utils.INT if arg_rvalue[0] == 'i' else type_utils.FLOAT
            param_type = type_utils.INT if type_utils.is_integral_type(return_type) else type_utils.FLOAT

            # get casted value if necessary
            if arg_type != param_type:
                # print(arg_type, param_type)
                if param_type == type_utils.INT:
                    new_register = INT_REGISTER_TICKETS.get()
                    _3ac.append(CVTSW(new_register, arg_rvalue))
                    arg_rvalue = new_register
                else:
                    new_register = FLOAT_REGISTER_TICKETS.get()
                    _3ac.append(CVTWS(new_register, arg_rvalue))
                    arg_rvalue = new_register

            # store value at memory location indicated by parameter_template
            offset = parameter_template.activation_frame_offset

            if isinstance(argument, SymbolNode) and len(argument.symbol.array_dims) > 0:
                array_base = INT_REGISTER_TICKETS.get()
                _3ac.append(LA(array_base, create_offset_reference(argument.symbol.activation_frame_offset, SP)))
                arg_rvalue = array_base

            _3ac.append(SW(arg_rvalue, create_offset_reference(offset, FP)))

        # jump to function body
        _3ac.append(JAL(self.function_symbol.identifier))

        # the function will jump back to this address at this point

        # copy the return value before it gets obliterated


        _3ac.append(LLAC(self.function_symbol.activation_frame_size))


        return {'3ac': _3ac, 'rvalue': rvalue}


class FunctionDeclaration(BaseAstNode):
    """
    Requires: The symbol information of the declaration.
    Output:   Nothing direct
    """
    def __init__(self, function_symbol, arguments=None, **kwargs):
        super(FunctionDeclaration, self).__init__(**kwargs)

        self.function_symbol = function_symbol

        self.identifier = function_symbol.identifier
        self.arguments = arguments if arguments else []

    def name(self, arg=None):
        arg = self.function_symbol.get_resulting_type() + ' ' + self.identifier
        return super(FunctionDeclaration, self).name(arg)

    @property
    def children(self):
        children = []
        children.extend(self.arguments)
        return tuple(children)

    def to_3ac(self, include_source=False):
        return {'3ac': []}


class FunctionDefinition(BaseAstNode):
    """
    Requires: Information about its params and declarations so that it can build its activation frame appropriately
    Output:   Nothing other than the 3AC
    """

    def __init__(self, function_symbol, identifier, arguments, body, **kwargs):
        super(FunctionDefinition, self).__init__(**kwargs)

        self.function_symbol = function_symbol
        self.identifier = identifier
        self.body = body
        self.arguments = arguments if arguments else []

    def name(self, arg=None):
        arg = self.function_symbol.get_resulting_type() + ' ' + self.identifier
        return super(FunctionDefinition, self).name(arg)

    @property
    def children(self):
        children = []
        children.extend(self.arguments)
        if self.body:
            children.append(self.body)
        return tuple(children)

    def to_3ac(self, include_source=False):
        _3ac = [SOURCE(self.linerange[0], self.linerange[1])]

        # dump label
        _3ac.append(LABEL(self.function_symbol.identifier))

        # get 3ac for arguments
        # for item in self.arguments:
        #     _3ac.extend(item.to_3ac())

        # gen 3ac for body
        # body will always be a compound statement.
        result = self.body.to_3ac()
        _3ac.extend(result['3ac'])
        # for item in self.body:
        #     output.append(item.to_3ac())
        #     # print(output)

        # jump back the caller
        _3ac.append(JR(RA))

        return {'3ac': _3ac}


class If(BaseAstNode):
    """
    Requires: 3AC from child nodes.
    Output:   No direct output, just the 3AC associated with the conditional checking and branching.
    """
    def __init__(self, conditional, if_true, if_false, **kwargs):
        super(If, self).__init__(**kwargs)

        self.conditional = conditional
        self.if_true = if_true
        self.if_false = if_false

    @property
    def children(self):
        children = []
        children.append(self.conditional)
        if self.if_true:
            children.append(self.if_true)
        if self.if_false:
            children.append(self.if_false)
        return tuple(children)

    def to_3ac(self, include_source=False):
        output = [SOURCE(self.linerange[0], self.linerange[1])]

        # Get two labels
        lTrue = LABEL_TICKETS.get()
        lEnd = LABEL_TICKETS.get()

        # Gen 3ac for conditional
        result = self.conditional.to_3ac()
        output.extend(result['3ac'])

        # Branch based on the contents of the result register of the conditional
        reg = result['rvalue']
        output.append(BRNE(lTrue, reg, ZERO))

        # Gen 3AC for false branch
        if self.if_false:
            result = self.if_false.to_3ac()
            output.extend(result['3ac'])

        # Add jump to end of conditional
        output.append(BR(lEnd))

        # Gen 3AC for true branch
        output.append(LABEL(lTrue))
        if self.if_true:
            result = self.if_true.to_3ac()
            output.extend(result['3ac'])

        # Dump end label
        output.append(LABEL(lEnd))

        return {'3ac': output}


##
# Node for all forms of structured iteration (for, while, and do...while).
##
class IterationNode(BaseAstNode):
    """
    Requires: 3AC from child nodes. In the parser, the members of this node should have been initialized in such a way
              as to be correct, i.e. an error was thrown if the continuation condition was not given, so we are OK to
              make assumptions now, i.e. a missing continuation condition indicates an infinite for loop.
    Output:   No direct output, just the 3AC associated with the conditional checking and branching.
    """

    def __init__(self, is_pre_test_loop, initialization_expression, stop_condition_expression, increment_expression,
                 body_statements=None, **kwargs):
        super(IterationNode, self).__init__(**kwargs)

        self.is_pre_test_loop = is_pre_test_loop

        self.initialization_expression = initialization_expression
        self.stop_condition_expression = stop_condition_expression
        self.increment_expression = increment_expression
        self.body_statements = body_statements

    @property
    def children(self):
        children = []
        if self.initialization_expression:
            children.append(self.initialization_expression)
        if self.stop_condition_expression:
            children.append(self.stop_condition_expression)
        if self.increment_expression:
            children.append(self.increment_expression)
        if self.body_statements:
            children.append(self.body_statements)
        return tuple(children)

    def to_3ac(self, include_source=False):
        output = [SOURCE(self.linerange[0], self.linerange[1])]
        condition_check_label = LABEL_TICKETS.get()
        condition_ok_label = LABEL_TICKETS.get()
        loop_exit_label = LABEL_TICKETS.get()

        # Check for pre-test loop
        if not self.is_pre_test_loop:
            output.append(BR(condition_ok_label))

        # Initialize
        if self.initialization_expression:
            result = self.initialization_expression.to_3ac()
            output.extend(result['3ac'])

        # Add condition check label
        output.append(LABEL(condition_check_label))

        # Check condition
        if self.stop_condition_expression:
            condition_tac = self.stop_condition_expression.to_3ac()

            # If condition is false
            output.extend(condition_tac['3ac'])
            output.append(BRNE(condition_ok_label, ZERO, condition_tac['rvalue']))
            output.append(BR(loop_exit_label))

        # Add condition okay label
        output.append(LABEL(condition_ok_label))

        # Add loop instructions
        if self.body_statements:
            result = self.body_statements.to_3ac()
            output.extend(result['3ac'])

        # Add increment expressions
        if self.increment_expression:
            result = self.increment_expression.to_3ac()
            output.extend(result['3ac'])

        # Add loop instruction
        output.append(BR(condition_check_label))

        # Add loop exit label
        output.append(LABEL(loop_exit_label))

        return {'3ac': output}


class PointerDeclaration(BaseAstNode):
    """
    Not sure if this should remain an AST node, but rather an info collection class that gets disassembled and
    absorbed by the Symbol this contributes to.
    """
    def __init__(self, qualifiers=None, type_=None, **kwargs):
        super(PointerDeclaration, self).__init__(**kwargs)

        self.qualifiers = qualifiers if qualifiers else []
        self.type = type_  # TODO: what does this do/hold?

    def add_qualifiers(self, qualifiers):
        pass

    @property
    def children(self):
        children = []
        children.append(self.type)
        return tuple(children)

    def to_3ac(self, include_source=False):
        raise NotImplementedError('Please implement the {}.to_3ac(self) method.'.format(type(self).__name__))


class Return(BaseAstNode):
    """
    Requires: An appropriately initialized register containing information on where to jump to at the return of the
              function; an rvalue register containing the result of the associated expression. If the expression is
              empty, then the register should contain the value 0 (zero).
    Output:   None, per se, but it needs to store that rvalue in the designated MIPS return register.
    """
    def __init__(self, expression, **kwargs):
        super(Return, self).__init__(**kwargs)

        self.expression = expression

    def get_resulting_type(self):
        """
        For interface compliance with the other expression nodes.
        """
        return self.expression.get_resulting_type()

    @property
    def children(self):
        children = []
        if self.expression:
            children.append(self.expression)
        return tuple(children)

    def to_3ac(self, include_source=False):
        output = [SOURCE(self.linerange[0], self.linerange[1])]

        prev_result = {}
        if self.expression:
            prev_result = self.expression.to_3ac()
            output.extend(prev_result['3ac'])

        output.append(RETURN(prev_result.get('rvalue', ZERO)))
        return {'3ac': output}


class SymbolNode(BaseAstNode):
    """
    ** I'm not sure about this design, feel free to disagree. **
    Requires: The info contained here, especially memory where this stuff is declared.
    Output:   No direct output, but should contain the runtime information of the symbol.
    """
    def __init__(self, symbol, **kwargs):
        super(SymbolNode, self).__init__(**kwargs)

        if symbol:
            self.symbol = symbol
        else:
            raise ValueError('SymbolNode cannot have a \'None\' symbol.')

    def get_resulting_type(self):
        """
        For interface compliance with the other expression nodes.
        """
        return self.symbol.get_type_str()

    def name(self, arg=None):
        arg = self.symbol.get_type_str() + '_' + self.symbol.identifier
        return super(SymbolNode, self).name(arg)

    @property
    def immutable(self):
        return self.symbol.immutable

    @property
    def children(self):
        children = []
        return tuple(children)

    def to_3ac(self, get_rval=True, include_source=False):

        output = [SOURCE(self.linerange[0], self.linerange[1])]

        # get ticket to copy memory location
        if type_utils.is_floating_point_type(self.symbol.get_resulting_type()):
            reg = FLOAT_REGISTER_TICKETS.get()
        else:
            reg = INT_REGISTER_TICKETS.get()

        if self.symbol.global_memory_location:

            if get_rval:
                # return {'register': 'Global_{}'.format(self.symbol.global_memory_location)}
                output.append(LW(reg,self.symbol.global_memory_location))
                return {'3ac': output, 'rvalue': reg}

            else:
                output.append(ADD(reg, self.symbol.global_memory_location))
                return {'3ac': output, 'lvalue': reg}

        else:
            # return {'register': 'Frame_{}'.format(self.symbol.activation_frame_offset)}

            if get_rval:
                output.append(LW(reg, str(self.symbol.activation_frame_offset) + '($fp)'))
                return {'3ac': output, 'rvalue': reg}

            else:
                output.append(ADDI(reg, str(self.symbol.activation_frame_offset) + '($fp)', 0))
                return {'3ac': output, 'lvalue': reg}


class UnaryOperator(BaseAstNode):
    """
    Requires: An lvalue for the operation to operate on.
    Output:   An rvalue that is either the result of the operation or the value of the symbol before the operation,
              depending on if the operator is a pre- or post- one.
    """
    def __init__(self, operator, pre, expression, **kwargs):
        super(UnaryOperator, self).__init__(**kwargs)

        self.operator = operator
        self.expression = expression
        self.pre = pre

    def get_resulting_type(self):
        return self.expression.get_resulting_type()

    def name(self, arg=None):
        return super(UnaryOperator, self).name(arg=operator_utils.operator_to_name(self.operator))

    @property
    def children(self):
        children = []
        children.append(self.expression)
        return tuple(children)

    def to_3ac(self, include_source=False):
        output = [SOURCE(self.linerange[0], self.linerange[1])]

        # get memory location of expression by calling to3ac function
        result = (self.expression.to_3ac(get_rval = False))
        if '3ac' in result:
            output.extend(result['3ac'])
        value_reg = result['lvalue']

        # get the rvalue
        rvalue = INT_REGISTER_TICKETS.get()
        output.append(LW(rvalue, value_reg))

        # make 2 variables: 1 to point to the register this function returns, 1 to point to the register where the ++
        # will happen
        return_reg = None

        # if this is a post-increment, copy the register with the current value of the register so we can return that
        # before the plusplus happens
        if not self.pre:
            return_reg = INT_REGISTER_TICKETS.get()
            output.append(ADD(return_reg, rvalue, '$zero'))
        else:  # in the case of pre plusplus, we will be returning a register with the updated value
            return_reg = rvalue


        # determine correct operator and apply to register
        if self.operator == '++':
             output.append(ADDIU(rvalue, rvalue, 1))
        if self.operator == '--':
             output.append(SUBI(rvalue, rvalue, 1))

        # store updated value
        output.append(SW(value_reg, rvalue))

        return {'3ac': output, 'rvalue': return_reg}


class Constant(BaseAstNode):
    """
    Requires: The value of the constant/constant expression as received from the parser.
    Output:   An rvalue register containing the value of the constant.
    """
    CHAR = 'char'
    INTEGER = 'int'
    LONG = 'long'
    LONG_LONG = 'long long'
    FLOAT = 'float'
    DOUBLE = 'double'

    def __init__(self, type_, value, **kwargs):
        super(Constant, self).__init__(**kwargs)

        self.type_declaration = type_
        self.value = value

    def get_resulting_type(self):
        """
        For interface compliance with the other expression types.
        """
        return self.type_declaration

    def name(self, **kwargs):
        return super(Constant, self).name(arg=str(self.value))

    @property
    def immutable(self):
        return True

    @staticmethod
    def is_integral_type(source):
        return type_utils.is_integral_type(source.get_resulting_type())

    @property
    def children(self):
        children = []
        return tuple(children)

    def to_3ac(self, get_rval=True, include_source=False):
        output = [SOURCE(self.linerange[0], self.linerange[1])]

        reg = INT_REGISTER_TICKETS.get()
        output.append(ADDIU(reg, ZERO, self.value))

        # Since value is constant, an rvalue is always returned
        return {'3ac': output, 'rvalue': reg}<|MERGE_RESOLUTION|>--- conflicted
+++ resolved
@@ -175,16 +175,12 @@
             end_address = base_address + (product * size_of_element)
             output.append(ADDU(offset_reg, offset_reg, self.symbol.global_memory_location))
         else:
-<<<<<<< HEAD
             base_address = create_offset_reference(self.symbol.activation_frame_offset, FP)
             end_address =  create_offset_reference(self.symbol.activation_frame_offset + (product * size_of_element), FP)
             output.append(ADDU(offset_reg, offset_reg, create_offset_reference(self.symbol.activation_frame_offset , FP)))
 
         output.append(BOUND(offset_reg, base_address, end_address))
 
-=======
-            output.append(ADDU(offset_reg, offset_reg, create_offset_reference(self.symbol.activation_frame_offset, FP)))
->>>>>>> 0be032cd
         if get_rval:
             output.append(LW(offset_reg, offset_reg))
             return {'3ac': output, 'rvalue': offset_reg}
@@ -789,6 +785,22 @@
         return {'3ac': output}
 
 
+class InitializerList(BaseAstNode):
+    def __init__(self, initializers=None, **kwargs):
+        super(InitializerList, self).__init__(**kwargs)
+
+        self.initializers = initializers if initializers else []
+
+    @property
+    def children(self):
+        children = []
+        children.extend(self.initializers)
+        return tuple(children)
+
+    def to_3ac(self, include_source=False):
+        raise NotImplementedError('Please implement the {}.to_3ac(self) method.'.format(type(self).__name__))
+
+
 ##
 # Node for all forms of structured iteration (for, while, and do...while).
 ##
@@ -873,6 +885,30 @@
         return {'3ac': output}
 
 
+class Label(BaseAstNode):
+    """
+    Requires: Only its own name.
+    Output:   The 3AC for a label.
+    """
+    def __init__(self, label_name, body_statement, **kwargs):
+        super(Label, self).__init__(**kwargs)
+
+        self.label_name = label_name
+        self.body_statement = body_statement
+
+    def name(self, arg=None):
+        return super(Label, self).name(arg=self.label_name)
+
+    @property
+    def children(self):
+        children = []
+        children.append(self.body_statement)
+        return tuple(children)
+
+    def to_3ac(self, include_source=False):
+        raise NotImplementedError('Please implement the {}.to_3ac(self) method.'.format(type(self).__name__))
+
+
 class PointerDeclaration(BaseAstNode):
     """
     Not sure if this should remain an AST node, but rather an info collection class that gets disassembled and
