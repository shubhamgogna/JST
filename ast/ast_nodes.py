# This file is part of JST.
#
# JST is free software: you can redistribute it and/or modify
# it under the terms of the GNU General Public License as published by
# the Free Software Foundation, either version 3 of the License, or
# (at your option) any later version.
#
# JST is distributed in the hope that it will be useful,
# but WITHOUT ANY WARRANTY; without even the implied warranty of
# MERCHANTABILITY or FITNESS FOR A PARTICULAR PURPOSE.  See the
# GNU General Public License for more details.
#
# You should have received a copy of the GNU General Public License
# along with JST.  If not, see <http://www.gnu.org/licenses/>.

import itertools

from ast.base_ast_node import BaseAstNode
from utils import type_utils
from utils import operator_utils
from ticket_counting.ticket_counters import LABEL_TICKETS, LOOP_CONDITION_TICKETS, LOOP_BODY_TICKETS, LOOP_EXIT_TICKETS, \
    IF_TRUE_TICKETS, ENDIF_TICKETS, IF_FALSE_TICKETS
from ticket_counting.ticket_counters import INT_REGISTER_TICKETS
from ticket_counting.ticket_counters import FLOAT_REGISTER_TICKETS
from tac.tac_generation import *


##
# Node for referencing an array through subscripts.
##
class ArrayReference(BaseAstNode):
    """
    Requires: Information about the array being dereferenced and the results of any expressions indicating the
              indices where dereferencing is occuring, stored in temporary registers. An indication of if an rvalue
              or lvalue should be produced should be given (since an lvalue likely means a pointer should be returned
              vs. a raw value).
    Output:   In the case of an lvalue, a temporary register with the address of the memory of the element of interest,
              in the case of an rvalue, a temporary register containing the actual value of the element.
    """

    def __init__(self, symbol, subscripts=None, **kwargs):
        super(ArrayReference, self).__init__(**kwargs)

        self.symbol = symbol
        self.subscripts = subscripts if subscripts else []

    def get_resulting_type(self):
        """
        For interface compliance with the other expression nodes.
        """
        type_str = self.symbol.get_resulting_type()
        # TODO figure out the resulting type after subscripting - Shubham (sg-variable-symbol)
        first_open_bracket = type_str.index('[')
        return type_str[:first_open_bracket - 1]

    @property
    def immutable(self):
        return self.symbol.immutable

    def check_subscripts(self):
        if len(self.symbol.array_dims) != len(self.subscripts):
            return False, 'Symbol has {} dimensions, but only {} were provided.'\
                .format(len(self.symbol.array_dims), len(self.subscripts))
        return True, None

    def name(self, arg=None):
        return super(ArrayReference, self).name(arg=self.symbol.identifier)

    @property
    def children(self):
        children = []
        children.extend(self.subscripts)
        return tuple(children)

    def to_3ac(self, get_rval=True, include_source=False):
        output = [SOURCE(self.linerange[0], self.linerange[1])]
        dim_count = len(self.symbol.array_dims)

        if dim_count is 0:
            raise Exception('There was an error. Subscripting a non-array symbol.')

        # Initialize offset_reg to the value of the first subscript
        subscript_tac = self.subscripts[0].to_3ac(get_rval=True)
        if '3ac' in subscript_tac:
            output.extend(subscript_tac['3ac'])

        # The first subscript is the initial value for the subscript
        offset_reg = subscript_tac['rvalue']

        # range(a,b) is (inclusive, exclusive)
        for i in range(0, dim_count - 1):
            if self.symbol.is_parameter:
                output.append(MUL(offset_reg, offset_reg,
                                  create_offset_reference(self.symbol.activation_frame_offset + i + 2, FP)))
            else:
                output.append(MULIU(offset_reg, offset_reg, self.symbol.array_dims[i + 1]))

            subscript_tac = self.subscripts[i + 1].to_3ac(get_rval=True)
            if '3ac' in subscript_tac:
                output.extend(subscript_tac['3ac'])

            output.append(ADDU(offset_reg, offset_reg, subscript_tac['rvalue']))

        # Offset by symbol size
        output.append(MULIU(offset_reg, offset_reg, self.symbol.size_in_bytes()))

        # Check bounds
        if self.symbol.is_parameter:

            base_address_reg = INT_REGISTER_TICKETS.get()
            end_address_reg = INT_REGISTER_TICKETS.get()
            output.append(LOAD(base_address_reg,
                               create_offset_reference(self.symbol.activation_frame_offset, FP), 4))
            output.append(LOAD(end_address_reg,
                               create_offset_reference(self.symbol.activation_frame_offset + 1, FP), 4))
            output.append(BOUND(offset_reg, base_address_reg, end_address_reg))

        else:

            array_size_in_bytes = self.symbol.array_size * self.symbol.size_in_bytes()

            if self.symbol.global_memory_location:
                base_address = self.symbol.global_memory_location
                end_address = base_address + array_size_in_bytes
                output.append(ADDIU(offset_reg, offset_reg, self.symbol.global_memory_location))
            else:
                base_address = create_offset_reference(self.symbol.activation_frame_offset, FP)
                end_address = create_offset_reference(self.symbol.activation_frame_offset + array_size_in_bytes, FP)
                output.append(ADDU(offset_reg, offset_reg, base_address))

            output.append(BOUND(offset_reg, base_address, end_address))

        if get_rval:
            output.append(LOAD(offset_reg, offset_reg, self.symbol.size_in_bytes()))
            return {'3ac': output, 'rvalue': offset_reg}
        else:
            return {'3ac': output, 'lvalue': offset_reg}


class Assignment(BaseAstNode):
    """
    Requires: An lvalue register produced by the expression of the thing being assigned to and an rvalue register
              containing the value being assigned.
    Output:   A temporary rvalue register that contains the value that was assigned. Perhaps a slight optimization would
              be to just return that rvalue register that the RHS gave this node to start with?
    """
    def __init__(self, operator, lvalue, rvalue, **kwargs):
        super(Assignment, self).__init__(**kwargs)

        self.operator = operator
        self.lvalue = lvalue
        self.rvalue = rvalue

    def get_resulting_type(self):
        return self.lvalue.get_resulting_type()

    def name(self, arg=None):
        return super(Assignment, self).name(arg=operator_utils.operator_to_name(self.operator))

    @property
    def children(self):
        children = []
        children.append(self.lvalue)
        children.append(self.rvalue)
        return tuple(children)

    def to_3ac(self, get_rval=True, include_source=False):
        output = [SOURCE(self.linerange[0], self.linerange[1])]

        # get memory address of lvalue by calling to3ac on lvalue
        left = self.lvalue.to_3ac(get_rval=False)
        lval = left['lvalue']
        if '3ac' in left:
            output.extend(left['3ac'])

        # get memory address of rvalue by calling to3ac on rvalue
        right = self.rvalue.to_3ac(get_rval=True)
        rval = right['rvalue']
        if '3ac' in right:
            output.extend(right['3ac'])

        # if values aren't the same type, get cast node. new value will be in rval.




        # TODO: Fix this??
        # # load rvalue into register - does this need to happen or not?
        # is there a 3ac command for this?
        # value = register_allocation_table[rval]

        # TODO: Fix this??
        # call 3ac instruction to load value of rval's reg to lval's memory location
        # Note: not sure how this assign thing is supposed to be used....
        #       right now both are registers, should the rvalue be the actual value? I don't think so but not sure
        output.append(ASSIGN(rval, lval, rval))

        return {'3ac': output, 'rvalue': rval}


class BinaryOperator(BaseAstNode):
    """
    Requires: Two rvalue registers that contain the values to be operated on.
    Output:   An rvalue register containing the value of the result of the operation.
    """
    def __init__(self, operator, lvalue, rvalue, **kwargs):
        super(BinaryOperator, self).__init__(**kwargs)

        self.operator = operator
        self.lvalue = lvalue
        self.rvalue = rvalue

    def get_resulting_type(self):
        lvalue_type = self.lvalue.get_resulting_type()
        rvalue_type = self.rvalue.get_resulting_type()

        # TODO (Shubham) We may just need to make a table according to operations
        # For example:
        #   Comparison operators always result in an integral type even though operands can be non-integrals
        #   Shift operators require an int on the left (right can be downcast to an int), so they result in an 'int'
        #   +/-/*/div operations result in a highest precision type
        #   Mod operation always has to return an integral type
        #   Bitwise AND, OR, and XOR require integers and have to return an integral type
        resulting_type, cast_result = type_utils.get_promoted_type(lvalue_type, rvalue_type)

        return resulting_type

    def name(self, arg=None):
        return super(BinaryOperator, self).name(arg=operator_utils.operator_to_name(self.operator))

    @property
    def children(self):
        children = []
        children.append(self.lvalue)
        children.append(self.rvalue)
        return tuple(children)

    def to_3ac(self, get_rval=True, include_source=False):
        # raise NotImplementedError('Please implement the {}.to_3ac(self) method.'.format(type(self).__name__))

        # since calculating value, should only return rvalue

        output = [SOURCE(self.linerange[0], self.linerange[1])]

        # get memory address of lvalue by calling to3ac on lvalue
        left = self.lvalue.to_3ac(get_rval=True)
        lval = left['rvalue']
        output.extend(left['3ac'])

        # get memory address of rvalue by calling to3ac on rvalue
        right = self.rvalue.to_3ac(get_rval=True)
        rval = right['rvalue']
        output.extend(right['3ac'])

        # get temporary register
        # TODO: Add in checking for int or float so can pull correct ticket
        reg = INT_REGISTER_TICKETS.get()

        #TODO: NEED TO ADD IN OPTIONS BASED ON TYPE OF TICKET PULLED HERE
        # determine operator type and call correct 3ac instruction with registers
        if self.operator == '+':
            output.append(ADD(reg, lval, rval))
        if self.operator == '-':
            output.append(SUB(reg, lval, rval))
        if self.operator == '*':
            output.append(MUL(reg, lval, rval))
        if self.operator == '/':
            output.append(DIV(reg, lval, rval))
        if self.operator == '%':
            output.append(MOD(reg, lval, rval))
        if self.operator == '>>':
            # output.append(   (reg, lval, rval))
            # TODO: what function is this?
             raise NotImplementedError('Please implement the {} binary operator to3ac method.'.format(self.operator))
        if self.operator == '<<':
            # output.append(   (reg, lval, rval))
            # TODO: what function is this?
             raise NotImplementedError('Please implement the {} binary operator to3ac method.'.format(self.operator))
        if self.operator == '<':
            output.append(LT(reg, lval, rval))
        if self.operator == '<=':
            output.append(LE(reg, lval, rval))
        if self.operator == '>':
            output.append(GT(reg, lval, rval))
        if self.operator == '>=':
            output.append(GE(reg, lval, rval))
        if self.operator == '==':
            output.append(EQ(reg, lval, rval))
        if self.operator == '!=':
            output.append(NE(reg, lval, rval))
        if self.operator == '&':
            # output.append(  (reg, lval, rval))
            # TODO: what function is this?
             raise NotImplementedError('Please implement the {} binary operator to3ac method.'.format(self.operator))
        if self.operator == '|':
            # output.append(   (reg, lval, rval))
            # TODO: what function is this?
             raise NotImplementedError('Please implement the {} binary operator to3ac method.'.format(self.operator))
        if self.operator == '^':
            # output.append(    (reg, lval, rval))
            # TODO: what function is this?
             raise NotImplementedError('Please implement the {} binary operator to3ac method.'.format(self.operator))
        if self.operator == '&&':
            # output.append(  (reg, lval, rval))
            # TODO: what function is this?
             raise NotImplementedError('Please implement the {} binary operator to3ac method.'.format(self.operator))
        if self.operator == '||':
            # output.append(   (reg, lval, rval))
            # TODO: what function is this?
             raise NotImplementedError('Please implement the {} binary operator to3ac method.'.format(self.operator))

        # TODO: since don't have the value since not calculating anything, can't store it to the table yet
        # register_allocation_table[reg] = value

        return {'3ac': output, 'rvalue': reg}


class Cast(BaseAstNode):
    """
    Requires: An rvalue of the value to be casted.
    Output:   An rvalue register containing the casted value (which might have changed over the course of the casting
              process).
    """
    def __init__(self, to_type, expression, **kwargs):
        super(Cast, self).__init__(**kwargs)

        self.to_type = to_type
        self.expression = expression

    @property
    def immutable(self):
        return False

    def get_resulting_type(self):
        return self.to_type

    def name(self, arg=None):
        return super(Cast, self).name(self.to_type)

    @property
    def children(self):
        children = []
        children.append(self.expression)
        return tuple(children)

    def to_3ac(self, get_rval=True, include_source=False):
        # since returns cast value, should only return rvalue
        _3ac = [SOURCE(self.linerange[0], self.linerange[1])]

        expression_type = self.expression.get_resulting_type()
        expression_result = self.expression.to_3ac()
        _3ac.extend(expression_result['3ac'])

        return_register = expression_result['rvalue']

        # if same, don't cast
        if self.to_type != expression_type:
            if type_utils.is_integral_type(self.to_type):
                new_register = INT_REGISTER_TICKETS.get()
                _3ac.append(CVTSW(new_register, return_register))
                return_register = new_register
            else:
                new_register = FLOAT_REGISTER_TICKETS.get()
                _3ac.append(CVTWS(new_register, return_register))
                return_register = new_register

        return {'3ac': _3ac, 'rvalue': return_register}


class CompoundStatement(BaseAstNode):
    """
    Requires: None.
    Output:   None.

    It is unlikely that this node will produce any 3AC, but will simply amalgamate the code generated by its children.
    """
    def __init__(self, declaration_list=None, statement_list=None, **kwargs):
        super(CompoundStatement, self).__init__(**kwargs)

        self.declaration_list = declaration_list
        self.statement_list = statement_list

    @property
    def children(self):
        children = []
        if self.declaration_list is not None:
            children.extend(self.declaration_list)
        if self.statement_list is not None:
            children.extend(self.statement_list)
        return tuple(children)

    def to_3ac(self, include_source=False):
        output = [SOURCE(self.linerange[0], self.linerange[1])]

        # Gen 3ac for declaration_list
        if self.declaration_list is not None:
            for item in self.declaration_list:
                result = item.to_3ac()
                output.extend(result['3ac'])

        # Gen 3ac for statement_list
        if self.statement_list is not None:
            for item in self.statement_list:
                result = item.to_3ac()
                output.extend(result['3ac'])

        return {'3ac': output}


class Declaration(BaseAstNode):
    """
    Requires: The symbol information of the declaration.
    Output:   Probably no direct output in the form of temporary registers, but the memory assigned for the
              thing should be recorded somewhere.
    """
    def __init__(self, symbol, initializer=None, **kwargs):
        super(Declaration, self).__init__(**kwargs)

        self.symbol = symbol
        self.initializer = initializer

    def name(self, arg=None):
        arg = self.symbol.get_resulting_type() + ' ' + self.symbol.identifier
        return super(Declaration, self).name(arg)

    @property
    def children(self):
        children = []
        if self.initializer is not None:
            children.append(self.initializer)
        return tuple(children)

    def to_3ac(self, include_source=False):
        output = [SOURCE(self.linerange[0], self.linerange[1])]

        if self.initializer is None:
            return {'3ac': output}

        if self.symbol.global_memory_location:
            base_address = self.symbol.global_memory_location
        else:
            base_address = create_offset_reference(self.symbol.activation_frame_offset, FP)

        if isinstance(self.initializer, list):

            # Initialize offset with base address
            offset_reg = INT_REGISTER_TICKETS.get()
            output.append(ADDU(offset_reg, base_address, ZERO))

            # Loop through initializer and store
            self.initializer = self.initializer[:min(len(self.initializer), self.symbol.array_dims[0])]
            for item in self.initializer:

                # Load the value
                item_tac = item.to_3ac(get_rval=True)
                if '3ac' in item_tac:
                    output.extend(item_tac['3ac'])

                # Store the value into memory and move to next
                output.append(STORE(offset_reg, item_tac['rvalue'], self.symbol.size_in_bytes()))
                output.append(ADDIU(offset_reg, offset_reg, self.symbol.size_in_bytes()))

        else:

            item_tac = self.initializer.to_3ac(get_rval=True)
            if '3ac' in item_tac:
                output.extend(item_tac['3ac'])

            output.append(STORE(base_address, item_tac['rvalue'], self.symbol.size_in_bytes()))

        return {'3ac': output}


##
# Root node of the AST.
##
class FileAST(BaseAstNode):
    """
    Requires: None.
    Output:   None.

    Simply amalgamates 3AC. Might not produce any code other than standard boilerplate.
    """
    def __init__(self, external_declarations, compiler_state, **kwargs):
        super(FileAST, self).__init__(**kwargs)

        self.external_declarations = external_declarations if external_declarations else []
        self.compiler_state = compiler_state if compiler_state else None

    @property
    def children(self):
        childrens = []
        childrens.extend(self.external_declarations)
        return tuple(childrens)

    def to_3ac(self, include_source=True):
        output = []

        global_data_declarations = []
        function_definitions = []
        for external_declaration in self.external_declarations:
            if isinstance(external_declaration, FunctionDefinition):
                function_definitions.append(external_declaration)
            else:
                global_data_declarations.append(external_declaration)

        output.append(DATA())
        for external_declaration in global_data_declarations:
            result = external_declaration.to_3ac()
            output.extend(result['3ac'])

        output.append(TEXT())
        # insert the call to main
        output.append(CALL(self.compiler_state.main_function.identifier, self.compiler_state.main_function.activation_frame_size))
        # if we did the argc, argv versions, that stuff would go here

        output.append(LLAC(self.compiler_state.main_function.activation_frame_size))
        output.append(BR('PROG_END'))

        for function_definition in function_definitions:
            result = function_definition.to_3ac()
            output.extend(result['3ac'])

        output.append(LABEL('PROG_END'))

        last_line = 0
        for item in output:
            # print('here', item, type(item))
            if include_source and item.instruction == 'SOURCE':
                if item.dest > last_line:
                    for lineno in range(last_line, item.dest):
                        print('# ' + self.compiler_state.source_lines[lineno])
                    last_line = item.dest
            else:
                print(item)

        for lineno in range(last_line, len(self.compiler_state.source_lines)):
            print('# ' + self.compiler_state.source_lines[lineno])

        return output

    def to_graph_viz_str(self):
        return 'digraph {\n' + super(FileAST, self).to_graph_viz_str() + '}'


class FunctionCall(BaseAstNode):
    """
    Requires: An rvalue for each parameter that this node will then take appropriate actions to cast and copy into the
              activation frame.
    Output:   An rvalue in a temporary register. Take care to copy the value from the value that is stored in the MIPS
              designated return value register.
    """
    def __init__(self, function_symbol, arguments=None, **kwargs):
        super(FunctionCall, self).__init__(**kwargs)

        self.function_symbol = function_symbol
        self.arguments = arguments if arguments else []

    def get_resulting_type(self):
        return self.function_symbol.get_resulting_type()

    def name(self, arg=None):
        return super(FunctionCall, self).name(arg=self.function_symbol.identifier)

    @property
    def children(self):
        children = []
        children.extend(self.arguments)
        return tuple(children)

    def to_3ac(self, get_rval=True, include_source=False):
        _3ac = []
        return_type = self.function_symbol.get_resulting_type()
        rvalue = INT_REGISTER_TICKETS.get() if type_utils.is_integral_type(return_type) else FLOAT_REGISTER_TICKETS.get()

        # Call the prologue macro
        _3ac.append(CALL(self.function_symbol.identifier, self.function_symbol.activation_frame_size))

        # Copy the argument values into
        for parameter_template, argument in itertools.zip_longest(self.function_symbol.named_parameters, self.arguments):
            # evaluate the argument expression
            # get register with value of arg
            arg_result = argument.to_3ac(get_rval=True)
            _3ac.extend(arg_result['3ac'])
            arg_rvalue = arg_result['rvalue']

            arg_type = type_utils.INT if arg_rvalue[0] == 'i' else type_utils.FLOAT
            param_type = type_utils.INT if type_utils.is_integral_type(return_type) else type_utils.FLOAT

            # get casted value if necessary
            if arg_type != param_type:
                # print(arg_type, param_type)
                if param_type == type_utils.INT:
                    new_register = INT_REGISTER_TICKETS.get()
                    _3ac.append(CVTSW(new_register, arg_rvalue))
                    arg_rvalue = new_register
                else:
                    new_register = FLOAT_REGISTER_TICKETS.get()
                    _3ac.append(CVTWS(new_register, arg_rvalue))
                    arg_rvalue = new_register

            # store value at memory location indicated by parameter_template
            offset = parameter_template.activation_frame_offset

            if len(argument.array_dims) > 0:
                array_base = INT_REGISTER_TICKETS.get()
                _3ac.append(LA(array_base, create_offset_reference(argument.activation_frame_offset, SP)))
                arg_rvalue = array_base

            _3ac.append(STORE(arg_rvalue, create_offset_reference(offset, FP), 4))

        # jump to function body
        _3ac.append(JAL(self.function_symbol.identifier))

        # the function will jump back to this address at this point

        # copy the return value before it gets obliterated

        # Call the epilogue macro
        _3ac.append(LLAC(self.function_symbol.activation_frame_size))

        return {'3ac': _3ac, 'rvalue': rvalue}


class FunctionDeclaration(BaseAstNode):
    """
    Requires: The symbol information of the declaration.
    Output:   Nothing direct
    """
    def __init__(self, function_symbol, arguments=None, **kwargs):
        super(FunctionDeclaration, self).__init__(**kwargs)

        self.function_symbol = function_symbol

        self.identifier = function_symbol.identifier
        self.arguments = arguments if arguments else []

    def name(self, arg=None):
        arg = self.function_symbol.get_resulting_type() + ' ' + self.identifier
        return super(FunctionDeclaration, self).name(arg)

    @property
    def children(self):
        children = []
        children.extend(self.arguments)
        return tuple(children)

    def to_3ac(self, include_source=False):
        return {'3ac': []}


class FunctionDefinition(BaseAstNode):
    """
    Requires: Information about its params and declarations so that it can build its activation frame appropriately
    Output:   Nothing other than the 3AC
    """

    def __init__(self, function_symbol, identifier, arguments, body, **kwargs):
        super(FunctionDefinition, self).__init__(**kwargs)

        self.function_symbol = function_symbol
        self.identifier = identifier
        self.body = body
        self.arguments = arguments if arguments else []

    def name(self, arg=None):
        arg = self.function_symbol.get_resulting_type() + ' ' + self.identifier
        return super(FunctionDefinition, self).name(arg)

    @property
    def children(self):
        children = []
        children.extend(self.arguments)
        if self.body:
            children.append(self.body)
        return tuple(children)

    def to_3ac(self, include_source=False):
        _tac = [SOURCE(self.linerange[0], self.linerange[1]), LABEL(self.function_symbol.identifier)]

        # Generate 3AC for body (always a compound statement)
        if self.body:
            result = self.body.to_3ac()
            _tac.extend(result['3ac'])

        # Jump back the caller
        _tac.append(JR(RA))
        return {'3ac': _tac}


class If(BaseAstNode):
    """
    Requires: 3AC from child nodes.
    Output:   No direct output, just the 3AC associated with the conditional checking and branching.
    """
    def __init__(self, conditional, if_true, if_false, **kwargs):
        super(If, self).__init__(**kwargs)

        self.conditional = conditional
        self.if_true = if_true
        self.if_false = if_false

    @property
    def children(self):
        children = []
        children.append(self.conditional)
        if self.if_true:
            children.append(self.if_true)
        if self.if_false:
            children.append(self.if_false)
        return tuple(children)

    def to_3ac(self, include_source=False):
        output = [SOURCE(self.linerange[0], self.linerange[1])]

        # Get two labels
<<<<<<< HEAD
        label_true = LABEL_TICKETS.get()
        label_end = LABEL_TICKETS.get()
=======
        if_true_label = IF_TRUE_TICKETS.get()
        if_false_label = IF_FALSE_TICKETS.get()
        endif_label = ENDIF_TICKETS.get()
>>>>>>> 6e356d34

        # Gen 3ac for conditional
        result = self.conditional.to_3ac()
        output.extend(result['3ac'])

        # Branch based on the contents of the result register of the conditional
        reg = result['rvalue']
<<<<<<< HEAD
        output.append(BRNE(label_true, reg, ZERO))
=======
        output.append(BRNE(if_true_label, reg, ZERO))
>>>>>>> 6e356d34

        # Gen 3AC for false branch
        if self.if_false:
            result = self.if_false.to_3ac()
            output.extend(result['3ac'])

        # Add jump to end of conditional
<<<<<<< HEAD
        output.append(BR(label_end))

        # Gen 3AC for true branch
        output.append(LABEL(label_true))
=======
        output.append(BR(endif_label))

        # Gen 3AC for true branch
        output.append(LABEL(if_true_label))
>>>>>>> 6e356d34
        if self.if_true:
            result = self.if_true.to_3ac()
            output.extend(result['3ac'])

        # Dump end label
<<<<<<< HEAD
        output.append(LABEL(label_end))
=======
        output.append(LABEL(endif_label))
>>>>>>> 6e356d34

        return {'3ac': output}


class InitializerList(BaseAstNode):
    def __init__(self, initializers=None, **kwargs):
        super(InitializerList, self).__init__(**kwargs)

        self.initializers = initializers if initializers else []

    @property
    def children(self):
        children = []
        children.extend(self.initializers)
        return tuple(children)

    def to_3ac(self, include_source=False):
        raise NotImplementedError('Please implement the {}.to_3ac(self) method.'.format(type(self).__name__))


##
# Node for all forms of structured iteration (for, while, and do...while).
##
class IterationNode(BaseAstNode):
    """
    Requires: 3AC from child nodes. In the parser, the members of this node should have been initialized in such a way
              as to be correct, i.e. an error was thrown if the continuation condition was not given, so we are OK to
              make assumptions now, i.e. a missing continuation condition indicates an infinite for loop.
    Output:   No direct output, just the 3AC associated with the conditional checking and branching.
    """

    def __init__(self, is_pre_test_loop, initialization_expression, stop_condition_expression, increment_expression,
                 body_statements=None, **kwargs):
        super(IterationNode, self).__init__(**kwargs)

        self.is_pre_test_loop = is_pre_test_loop

        self.initialization_expression = initialization_expression
        self.stop_condition_expression = stop_condition_expression
        self.increment_expression = increment_expression
        self.body_statements = body_statements

    @property
    def children(self):
        children = []
        if self.initialization_expression:
            children.append(self.initialization_expression)
        if self.stop_condition_expression:
            children.append(self.stop_condition_expression)
        if self.increment_expression:
            children.append(self.increment_expression)
        if self.body_statements:
            children.append(self.body_statements)
        return tuple(children)

    def to_3ac(self, include_source=False):
        output = [SOURCE(self.linerange[0], self.linerange[1])]
        condition_check_label = LOOP_CONDITION_TICKETS.get()
        condition_ok_label = LOOP_BODY_TICKETS.get()
        loop_exit_label = LOOP_EXIT_TICKETS.get()

        # Check for pre-test loop
        if not self.is_pre_test_loop:
            output.append(BR(condition_ok_label))

        # Initialize
        if self.initialization_expression:
            result = self.initialization_expression.to_3ac()
            output.extend(result['3ac'])

        # Add condition check label
        output.append(LABEL(condition_check_label))

        # Check condition
        if self.stop_condition_expression:
            condition_tac = self.stop_condition_expression.to_3ac()

            # If condition is false
            output.extend(condition_tac['3ac'])
            output.append(BRNE(condition_ok_label, ZERO, condition_tac['rvalue']))
            output.append(BR(loop_exit_label))

        # Add condition okay label
        output.append(LABEL(condition_ok_label))

        # Add loop instructions
        if self.body_statements:
            result = self.body_statements.to_3ac()
            output.extend(result['3ac'])

        # Add increment expressions
        if self.increment_expression:
            result = self.increment_expression.to_3ac()
            output.extend(result['3ac'])

        # Add loop instruction
        output.append(BR(condition_check_label))

        # Add loop exit label
        output.append(LABEL(loop_exit_label))

        return {'3ac': output}


class Label(BaseAstNode):
    """
    Requires: Only its own name.
    Output:   The 3AC for a label.
    """
    def __init__(self, label_name, body_statement, **kwargs):
        super(Label, self).__init__(**kwargs)

        self.label_name = label_name
        self.body_statement = body_statement

    def name(self, arg=None):
        return super(Label, self).name(arg=self.label_name)

    @property
    def children(self):
        children = []
        children.append(self.body_statement)
        return tuple(children)

    def to_3ac(self, include_source=False):
        raise NotImplementedError('Please implement the {}.to_3ac(self) method.'.format(type(self).__name__))


class Return(BaseAstNode):
    """
    Requires: An appropriately initialized register containing information on where to jump to at the return of the
              function; an rvalue register containing the result of the associated expression. If the expression is
              empty, then the register should contain the value 0 (zero).
    Output:   None, per se, but it needs to store that rvalue in the designated MIPS return register.
    """
    def __init__(self, expression, **kwargs):
        super(Return, self).__init__(**kwargs)

        self.expression = expression

    def get_resulting_type(self):
        """
        For interface compliance with the other expression nodes.
        """
        return self.expression.get_resulting_type()

    @property
    def children(self):
        children = []
        if self.expression:
            children.append(self.expression)
        return tuple(children)

    def to_3ac(self, include_source=False):
        output = [SOURCE(self.linerange[0], self.linerange[1])]

        prev_result = {}
        if self.expression:
            prev_result = self.expression.to_3ac()
            output.extend(prev_result['3ac'])

        output.append(RETURN(prev_result.get('rvalue', ZERO)))
        return {'3ac': output}


class UnaryOperator(BaseAstNode):
    """
    Requires: An lvalue for the operation to operate on.
    Output:   An rvalue that is either the result of the operation or the value of the symbol before the operation,
              depending on if the operator is a pre- or post- one.
    """
    def __init__(self, operator, pre, expression, **kwargs):
        super(UnaryOperator, self).__init__(**kwargs)

        self.operator = operator
        self.expression = expression
        self.pre = pre

    def get_resulting_type(self):
        return self.expression.get_resulting_type()

    def name(self, arg=None):
        return super(UnaryOperator, self).name(arg=operator_utils.operator_to_name(self.operator))

    @property
    def children(self):
        children = []
        children.append(self.expression)
        return tuple(children)

    def to_3ac(self, include_source=False):
        output = [SOURCE(self.linerange[0], self.linerange[1])]

        # get memory location of expression by calling to3ac function
        result = (self.expression.to_3ac(get_rval=False))
        if '3ac' in result:
            output.extend(result['3ac'])
        value_reg = result['lvalue']

        # get the rvalue
        rvalue = INT_REGISTER_TICKETS.get()
        output.append(LOAD(rvalue, value_reg, 4))

        # make 2 variables: 1 to point to the register this function returns, 1 to point to the register where the ++
        # will happen
        return_reg = None

        # if this is a post-increment, copy the register with the current value of the register so we can return that
        # before the plusplus happens
        if not self.pre:
            return_reg = INT_REGISTER_TICKETS.get()
            output.append(ADD(return_reg, rvalue, '$zero'))
        else:  # in the case of pre plusplus, we will be returning a register with the updated value
            return_reg = rvalue


        # determine correct operator and apply to register
        if self.operator == '++':
             output.append(ADDIU(rvalue, rvalue, 1))
        if self.operator == '--':
             output.append(SUBI(rvalue, rvalue, 1))

        # store updated value
        output.append(STORE(value_reg, rvalue, 4))

        return {'3ac': output, 'rvalue': return_reg}


class Constant(BaseAstNode):
    """
    Requires: The value of the constant/constant expression as received from the parser.
    Output:   An rvalue register containing the value of the constant.
    """
    CHAR = 'char'
    INTEGER = 'int'
    LONG = 'long'
    LONG_LONG = 'long long'
    FLOAT = 'float'
    DOUBLE = 'double'

    def __init__(self, type_, value, **kwargs):
        super(Constant, self).__init__(**kwargs)

        self.type_declaration = type_
        self.value = value

    def get_resulting_type(self):
        """
        For interface compliance with the other expression types.
        """
        return self.type_declaration

    def name(self, **kwargs):
        return super(Constant, self).name(arg=str(self.value))

    @property
    def immutable(self):
        return True

    @staticmethod
    def is_integral_type(source):
        return type_utils.is_integral_type(source.get_resulting_type())

    @property
    def children(self):
        children = []
        return tuple(children)

    def to_3ac(self, get_rval=True, include_source=False):
        output = [SOURCE(self.linerange[0], self.linerange[1])]

        reg = INT_REGISTER_TICKETS.get()
        output.append(ADDIU(reg, ZERO, self.value))

        # Since value is constant, an rvalue is always returned
        return {'3ac': output, 'rvalue': reg}<|MERGE_RESOLUTION|>--- conflicted
+++ resolved
@@ -714,14 +714,8 @@
         output = [SOURCE(self.linerange[0], self.linerange[1])]
 
         # Get two labels
-<<<<<<< HEAD
         label_true = LABEL_TICKETS.get()
         label_end = LABEL_TICKETS.get()
-=======
-        if_true_label = IF_TRUE_TICKETS.get()
-        if_false_label = IF_FALSE_TICKETS.get()
-        endif_label = ENDIF_TICKETS.get()
->>>>>>> 6e356d34
 
         # Gen 3ac for conditional
         result = self.conditional.to_3ac()
@@ -729,11 +723,7 @@
 
         # Branch based on the contents of the result register of the conditional
         reg = result['rvalue']
-<<<<<<< HEAD
         output.append(BRNE(label_true, reg, ZERO))
-=======
-        output.append(BRNE(if_true_label, reg, ZERO))
->>>>>>> 6e356d34
 
         # Gen 3AC for false branch
         if self.if_false:
@@ -741,27 +731,16 @@
             output.extend(result['3ac'])
 
         # Add jump to end of conditional
-<<<<<<< HEAD
         output.append(BR(label_end))
 
         # Gen 3AC for true branch
         output.append(LABEL(label_true))
-=======
-        output.append(BR(endif_label))
-
-        # Gen 3AC for true branch
-        output.append(LABEL(if_true_label))
->>>>>>> 6e356d34
         if self.if_true:
             result = self.if_true.to_3ac()
             output.extend(result['3ac'])
 
         # Dump end label
-<<<<<<< HEAD
         output.append(LABEL(label_end))
-=======
-        output.append(LABEL(endif_label))
->>>>>>> 6e356d34
 
         return {'3ac': output}
 
