--- conflicted
+++ resolved
@@ -101,7 +101,6 @@
         print(ast, type(ast))
         print(ast.to_graph_viz_str())
 
-
     def test_if_else(self):
         data = ''\
             'int main() {\n' \
@@ -241,8 +240,6 @@
         ast = self.parser.parse(data)
         print(ast.to_graph_viz_str())
 
-
-
     def test_for_loop_1(self):
         data = """
             int main()
@@ -275,7 +272,6 @@
             """
         ast = self.parser.parse(data)
         print(ast.to_graph_viz_str())
-<<<<<<< HEAD
 
     def test_array_twodim(self):
         self.enable_debug()
@@ -292,21 +288,6 @@
         ast = self.parser.parse(data)
         print(ast.to_graph_viz_str())
 
-    def test_array_twodim(self):
-        self.enable_debug()
-
-        data = '''
-            int main()
-            {
-            int b[10][10];
-            b[1][1] = 5;
-            }
-
-            '''
-
-        ast = self.parser.parse(data)
-        print(ast.to_graph_viz_str())
-
     def test_function_decl_top_impl_bottom(self):
         self.enable_debug()
 
@@ -359,6 +340,4 @@
             """
 
         ast = self.parser.parse(data)
-        print(ast.to_graph_viz_str())
-=======
->>>>>>> 2eab677d
+        print(ast.to_graph_viz_str())