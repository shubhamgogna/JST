# This file is part of JST.
#
# JST is free software: you can redistribute it and/or modify
# it under the terms of the GNU General Public License as published by
# the Free Software Foundation, either version 3 of the License, or
# (at your option) any later version.
#
# JST is distributed in the hope that it will be useful,
# but WITHOUT ANY WARRANTY; without even the implied warranty of
# MERCHANTABILITY or FITNESS FOR A PARTICULAR PURPOSE.  See the
# GNU General Public License for more details.
#
# You should have received a copy of the GNU General Public License
# along with Foobar.  If not, see <http://www.gnu.org/licenses/>.

import unittest
from compiler.compiler_state import CompilerState
from loggers.logger import Logger
from parsing.cparser import Parser
from scanning.clexer import Lexer


class TestAst(unittest.TestCase):

    def setUp(self):
        self.debug = True

        self.compiler_state = CompilerState()
        self.lexer = Lexer(compiler_state=self.compiler_state)
        self.parser = Parser(compiler_state=self.compiler_state, lexer=self.lexer)

        self.enable_debug()

    def tearDown(self):
        self.parser.teardown()
        self.parser = None
        self.lexer = None
        self.compiler_state = None


    def enable_debug(self, productions=True, source=True):
        if self.debug:
            self.parser.prod_logger.add_switch(Logger.INFO)
            if productions:
                self.parser.prod_logger.add_switch(Logger.PRODUCTION)

            if source:
                self.parser.prod_logger.add_switch(Logger.SOURCE)

    def test_empty_file(self):

        i = LABEL_COUNTER.get()
        print(i)

        data = ""
        ast = self.parser.parse(data)
        print(ast)

    def test_plain_main(self):
        data = "int main() {return 0;}"
        ast = self.parser.parse(data)

        print(ast.to_graph_viz_str())

    def test_simple_declaration(self):
        data = """
            int main() {int i;}
            """
        ast = self.parser.parse(data)

        print(ast.to_graph_viz_str())

    def test_const_declaration(self):
        data = """
            int main() {const int i;}
            """
        ast = self.parser.parse(data)

        print(ast.to_graph_viz_str())

    def test_array_declaration(self):
        data = """
            int main() {int i[5];}
            """
        ast = self.parser.parse(data)

        print(ast.to_graph_viz_str())

    def test_simple_declaration(self):
        data = """
            int main() {int i[5][7];}
            """
        ast = self.parser.parse(data)

        print(ast.to_graph_viz_str())

    def test_lone_if(self):
        data = ''\
            'int main() {\n' \
            '  //int i;\n'\
            '  if (/*i ==*/ 5) {\n'\
            '    //i = 6;\n'\
            '  }\n' \
            '}\n'\
            ''
        ast = self.parser.parse(data)
        print(ast.children[0])
        print(ast.children[0].children)
        print(ast, type(ast))
        print(ast.to_graph_viz_str())


    def test_if_else(self):
        data = ''\
            'int main() {\n' \
            '  //int i;\n'\
            '  if (/*i ==*/ 5) {\n'\
            '    //i = 6;\n'\
            '  } else {\n'\
            '    //i = 5;\n' \
            '  }\n' \
            '}\n'\
            ''
        ast = self.parser.parse(data)

        print(ast.to_graph_viz_str())

    def test_if_elif_else(self):
        data = ''\
            'int main() {\n' \
            '  //int i;\n'\
            '  if (/*i ==*/ 5) {\n'\
            '    //i = 6;\n'\
            '  } else if (/*i ==*/ 6) {\n' \
            '    //i = 7;\n' \
            '  } else {\n'\
            '    //i = 5;\n' \
            '  }\n' \
            '}\n'\
            ''
        ast = self.parser.parse(data)

        print(ast.to_graph_viz_str())


    def test_simple_assign_const(self):
        self.enable_debug()

        data = '''
            int main()
            {
            int g;
            g = 5;
            }
            '''
        ast = self.parser.parse(data)
        print(ast.to_graph_viz_str())

    def test_simple_assign_var(self):
        self.enable_debug()

        data = '''
            int main()
            {
            int g;
            int G;

            g = 5;
            G = g;
            }
            '''
        self.parser.parse(data)
        ast = self.parser.parse(data)
        print(ast.to_graph_viz_str())

    def test_array_simple_assign(self):
        self.enable_debug()

        data = '''
            int main()
            {
            int a[10];
            a[1] = 4;
            }
            '''
        self.parser.parse(data)
        ast = self.parser.parse(data)
        print(ast.to_graph_viz_str())

    def test_array_simple_access(self):
        self.enable_debug()

        data = '''
            int main()
            {
            int g;
            int a[10];
            a[1] = 4;
            g = a[1];
            }
            '''
        self.parser.parse(data)
        ast = self.parser.parse(data)
        print(ast.to_graph_viz_str())

    def test_array_access_const_expr(self):
        self.enable_debug()

        data = '''
            int main()
            {
            int g;
            int a[10];
            a[6] = 4;
            g = a[5 + 1];
            }
            '''
        self.parser.parse(data)
        ast = self.parser.parse(data)
        print(ast.to_graph_viz_str())

    def test_array_access_var_expr(self):
        self.enable_debug()

        data = '''
            int main()
            {
            int g;
            int a[10];
            a[1] = 4;
            g = a[1];
            g = a[g + 1];
            }
            '''
        self.parser.parse(data)
        ast = self.parser.parse(data)
        print(ast.to_graph_viz_str())

<<<<<<< HEAD
    def test_for_loop_1(self):
        data = """
            int main()
            {
                int i;
                for(i = 0; ;) {}
            }
            """
        ast = self.parser.parse(data)

        print(ast.to_graph_viz_str())

    def test_for_loop_2(self):
        data = """
            int main()
            {
                int i;
                for(i = 0; ; i++) {}
            }
            """
        ast = self.parser.parse(data)

        print(ast.to_graph_viz_str())

    def test_for_loop_3(self):
        data = """
            int main()
            {
                int i;
                for(i = 0; i < 1; i++) {}
            }
            """
        ast = self.parser.parse(data)

=======
    def test_array_twodim(self):
        self.enable_debug()

        data = '''
            int main()
            {
            int a[10][10];
            int g;
            }
            '''
        self.parser.parse(data)
        ast = self.parser.parse(data)
>>>>>>> 19834f2e
        print(ast.to_graph_viz_str())<|MERGE_RESOLUTION|>--- conflicted
+++ resolved
@@ -236,7 +236,6 @@
         ast = self.parser.parse(data)
         print(ast.to_graph_viz_str())
 
-<<<<<<< HEAD
     def test_for_loop_1(self):
         data = """
             int main()
@@ -271,7 +270,8 @@
             """
         ast = self.parser.parse(data)
 
-=======
+        print(ast.to_graph_viz_str())
+
     def test_array_twodim(self):
         self.enable_debug()
 
@@ -284,5 +284,5 @@
             '''
         self.parser.parse(data)
         ast = self.parser.parse(data)
->>>>>>> 19834f2e
-        print(ast.to_graph_viz_str())+
+        print(ast.to_graph_viz_str())
