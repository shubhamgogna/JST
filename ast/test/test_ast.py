# This file is part of JST.
#
# JST is free software: you can redistribute it and/or modify
# it under the terms of the GNU General Public License as published by
# the Free Software Foundation, either version 3 of the License, or
# (at your option) any later version.
#
# JST is distributed in the hope that it will be useful,
# but WITHOUT ANY WARRANTY; without even the implied warranty of
# MERCHANTABILITY or FITNESS FOR A PARTICULAR PURPOSE.  See the
# GNU General Public License for more details.
#
# You should have received a copy of the GNU General Public License
# along with Foobar.  If not, see <http://www.gnu.org/licenses/>.

import unittest
from compiler.compiler_state import CompilerState
from loggers.logger import Logger
from parsing.cparser import Parser
from scanning.clexer import Lexer


class TestAst(unittest.TestCase):

    def setUp(self):
        self.debug = True

        self.compiler_state = CompilerState()
        self.lexer = Lexer(compiler_state=self.compiler_state)
        self.parser = Parser(compiler_state=self.compiler_state, lexer=self.lexer)

        self.enable_debug()

    def tearDown(self):
        self.parser.teardown()
        self.parser = None
        self.lexer = None
        self.compiler_state = None

    def enable_debug(self, productions=True, source=True):
        if self.debug:
            self.parser.prod_logger.add_switch(Logger.INFO)
            if productions:
                self.parser.prod_logger.add_switch(Logger.PRODUCTION)

            if source:
                self.parser.prod_logger.add_switch(Logger.SOURCE)

    def test_empty_file(self):
        data = ""

        ast = self.parser.parse(data)
        print(ast)

    def test_plain_main(self):
        data = "int main() {return 0;}"

        ast = self.parser.parse(data)
        print(ast.to_graph_viz_str())

    def test_simple_declaration(self):
        data = """
            int main() {int i;}
            """
        ast = self.parser.parse(data)
        print(ast.to_graph_viz_str())

    def test_const_declaration(self):
        data = """
            int main() {const int i;}
            """
        ast = self.parser.parse(data)
        print(ast.to_graph_viz_str())

    def test_array_declaration(self):
        data = """
            int main() {int i[5];}
            """
        ast = self.parser.parse(data)
        print(ast.to_graph_viz_str())

    def test_simple_declaration(self):
        data = """
            int main() {int i[5][7];}
            """
        ast = self.parser.parse(data)
        print(ast.to_graph_viz_str())

    def test_lone_if(self):
        data = ''\
            'int main() {\n' \
            '  //int i;\n'\
            '  if (/*i ==*/ 5) {\n'\
            '    //i = 6;\n'\
            '  }\n' \
            '}\n'\
            ''
        ast = self.parser.parse(data)
        print(ast.children[0])
        print(ast.children[0].children)
        print(ast, type(ast))
        print(ast.to_graph_viz_str())


    def test_if_else(self):
        data = ''\
            'int main() {\n' \
            '  //int i;\n'\
            '  if (/*i ==*/ 5) {\n'\
            '    //i = 6;\n'\
            '  } else {\n'\
            '    //i = 5;\n' \
            '  }\n' \
            '}\n'\
            ''
        ast = self.parser.parse(data)
        print(ast.to_graph_viz_str())

    def test_if_elif_else(self):
        data = ''\
            'int main() {\n' \
            '  //int i;\n'\
            '  if (/*i ==*/ 5) {\n'\
            '    //i = 6;\n'\
            '  } else if (/*i ==*/ 6) {\n' \
            '    //i = 7;\n' \
            '  } else {\n'\
            '    //i = 5;\n' \
            '  }\n' \
            '}\n'\
            ''
        ast = self.parser.parse(data)
        print(ast.to_graph_viz_str())


    def test_simple_assign_const(self):
        # self.enable_debug()

        data = '''
            int main()
            {
            int g;
            g = 5;
            }
            '''
        ast = self.parser.parse(data)
        print(ast.to_graph_viz_str())

    def test_simple_assign_var(self):
        # self.enable_debug()

        data = """
            int main()
            {
            int g;
            int G;

            g = 5;
            G = g;
            }
            """

        ast = self.parser.parse(data)
        print(ast.to_graph_viz_str())

    def test_array_simple_assign(self):
        # self.enable_debug()

        data = '''
            int main()
            {
            int a[10];
            a[1] = 4;
            }
            '''

        ast = self.parser.parse(data)
        print(ast.to_graph_viz_str())

    def test_array_simple_access(self):
        # self.enable_debug()

        data = '''
            int main()
            {
            int g;
            int a[10];
            a[1] = 4;
            g = a[1];
            }
            '''

        ast = self.parser.parse(data)
        print(ast.to_graph_viz_str())

    def test_array_access_const_expr(self):
        # self.enable_debug()

        data = '''
            int main()
            {
            int g;
            int a[10];
            a[6] = 4;
            g = a[5 + 1];
            }
            '''

        ast = self.parser.parse(data)
        print(ast.to_graph_viz_str())

    def test_array_access_var_expr(self):
        # self.enable_debug()

        data = '''
            int main()
            {
            int g;
            int a[10];
            a[1] = 4;
            g = a[1];
            g = a[g + 1];
            }

            '''

        ast = self.parser.parse(data)
        print(ast.to_graph_viz_str())

    def test_array_twodim(self):
        # self.enable_debug()

        data = '''
            int main()
            {
            int b[10][10];
            b[1][1] = 5;
            }

            '''

        ast = self.parser.parse(data)
        print(ast.to_graph_viz_str())



    def test_for_loop_1(self):
        data = """
            int main()
            {
                int i;
                for(i = 0; ;) {}
            }
            """
        ast = self.parser.parse(data)
        print(ast.to_graph_viz_str())

    def test_for_loop_2(self):
        data = """
            int main()
            {
                int i;
                for(i = 0; ; i++) {}
            }
            """
        ast = self.parser.parse(data)
        print(ast.to_graph_viz_str())

    def test_for_loop_3(self):
        data = """
            int main()
            {
                int i;
                for(i = 0; i < 1; i++) {}
            }
            """
        ast = self.parser.parse(data)
        print(ast.to_graph_viz_str())
<<<<<<< HEAD
=======

    def test_while_loop(self):
        data = """
            int main()
            {
                int i;
                while(i < 5){}
            }
            """
        ast = self.parser.parse(data)
        print(ast.to_graph_viz_str())

    def test_do_while_loop(self):
        data = """
            int main()
            {
                int i;
                do {} while (i > 10);
            }
            """
        ast = self.parser.parse(data)
        print(ast.to_graph_viz_str())

    def test_array_twodim(self):
        self.enable_debug()

        data = '''
            int main()
            {
            int b[10][10];
            b[1][1] = 5;
            }

            '''

        ast = self.parser.parse(data)
        print(ast.to_graph_viz_str())
>>>>>>> 5bf7b4c4
<|MERGE_RESOLUTION|>--- conflicted
+++ resolved
@@ -276,43 +276,3 @@
             """
         ast = self.parser.parse(data)
         print(ast.to_graph_viz_str())
-<<<<<<< HEAD
-=======
-
-    def test_while_loop(self):
-        data = """
-            int main()
-            {
-                int i;
-                while(i < 5){}
-            }
-            """
-        ast = self.parser.parse(data)
-        print(ast.to_graph_viz_str())
-
-    def test_do_while_loop(self):
-        data = """
-            int main()
-            {
-                int i;
-                do {} while (i > 10);
-            }
-            """
-        ast = self.parser.parse(data)
-        print(ast.to_graph_viz_str())
-
-    def test_array_twodim(self):
-        self.enable_debug()
-
-        data = '''
-            int main()
-            {
-            int b[10][10];
-            b[1][1] = 5;
-            }
-
-            '''
-
-        ast = self.parser.parse(data)
-        print(ast.to_graph_viz_str())
->>>>>>> 5bf7b4c4
