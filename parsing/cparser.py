--- conflicted
+++ resolved
@@ -1547,12 +1547,7 @@
         """
         self.output_production(t, production_message='unary_expression -> PLUSPLUS unary_expression')
 
-<<<<<<< HEAD
-        t[0] = {'ast_node': UnaryOperator(operator=t[1], expression=t[2]['ast_node'])}
-
-=======
         t[0] = UnaryOperator(t[1], t[2])
->>>>>>> f49c7297
 
     def p_unary_expression_3(self, t):
         """
