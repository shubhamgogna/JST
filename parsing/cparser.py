--- conflicted
+++ resolved
@@ -17,12 +17,12 @@
 # File Description: The massive Parser file containing the productions and
 # operations for parsing the ANSI C grammar.
 ###############################################################################
-<<<<<<< HEAD
-from ast.ast_nodes import Assignment
-=======
+
 import ast
-from ast.ast_nodes import Constant
->>>>>>> bf779b47
+from ast.ast_nodes import *
+##from ast.ast_nodes import Constant
+##from ast.ast_nodes import Assignment
+
 
 from exceptions.compile_error import CompileError
 
