--- conflicted
+++ resolved
@@ -644,14 +644,9 @@
         """specifier_qualifier_list : type_specifier"""
         self.output_production(t, production_message='specifier_qualifier_list -> type_specifier')
 
-<<<<<<< HEAD
-        #TODO: might need to change this
-        t[0] = t[1]
-=======
         type_declaration = TypeDeclaration()
         type_declaration.add_type_specifier(t[1])
         t[0] = type_declaration
->>>>>>> f4d3442a
 
     def p_specifier_qualifier_list_3(self, t):
         """specifier_qualifier_list : type_qualifier specifier_qualifier_list"""
@@ -1052,16 +1047,8 @@
     def p_type_name_2(self, t):
         """type_name : specifier_qualifier_list"""
         self.output_production(t, production_message='type_name -> specifier_qualifier_list')
-<<<<<<< HEAD
-        # raise NotImplemented()
-        # TODO: might need to change this....
-        t[0] = t[1]
-=======
 
         t[0] = t[1].get_type_str()
-
-
->>>>>>> f4d3442a
 
     #
     # abstract-declarator:
@@ -1569,17 +1556,11 @@
         cast_expression : LPAREN type_name RPAREN cast_expression
         """
         self.output_production(t, production_message='cast_expression -> LPAREN type_name RPAREN cast_expression')
-<<<<<<< HEAD
-        # raise NotImplemented('Type casting')
 
         # TODO: might need to change this
         value = t[4].value
-        t[0] = Cast(t[2],value)
-=======
-
-        t[0] = Cast(to_type=t[2], expression=t[4])
-
->>>>>>> f4d3442a
+        t[0] = Cast(t[2], value)
+        # t[0] = Cast(to_type=t[2], expression=t[4])
 
     #
     # unary_expression:
