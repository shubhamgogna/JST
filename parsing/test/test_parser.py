# This file is part of JST.
#
# JST is free software: you can redistribute it and/or modify
# it under the terms of the GNU General Public License as published by
# the Free Software Foundation, either version 3 of the License, or
# (at your option) any later version.
#
# JST is distributed in the hope that it will be useful,
# but WITHOUT ANY WARRANTY; without even the implied warranty of
# MERCHANTABILITY or FITNESS FOR A PARTICULAR PURPOSE.  See the
# GNU General Public License for more details.
#
# You should have received a copy of the GNU General Public License
# along with JST.  If not, see <http://www.gnu.org/licenses/>.

import unittest
from compiler.compiler_state import CompilerState
from loggers.logger import Logger
from parsing.cparser import Parser
from scanning.clexer import Lexer


class TestParser(unittest.TestCase):
    def setUp(self):
        self.debug = True

        self.compiler_state = CompilerState()
        self.lexer = Lexer(compiler_state=self.compiler_state)
        self.parser = Parser(compiler_state=self.compiler_state, lexer=self.lexer)
        # self.parser.logger.add_switch(Logger.TOKEN)

    def tearDown(self):
        # self.parser.logger.remove_switch(Logger.TOKEN)
        self.parser.teardown()
        self.parser = None
        self.lexer = None
        self.compiler_state = None

    def test_plain_main(self):
        data = """int main() {return 0;} !!C"""
        self.parser.parse(data)

        symbol_table_clone = self.compiler_state.cloned_tables[0]

        print(symbol_table_clone)

        found_main, in_scope = symbol_table_clone.find("main")

        self.assertTrue(in_scope == 0)
        self.assertTrue(str(found_main) == "int main()")

    def test_declare_primitive_variable(self):
        self.enable_parser_debugging()

        data = """
            int main() {
                int i;
                return 0;
            }
            """
        self.parser.parse(data)
        self.assertTrue(True, 'No exceptions = Parser successfully parsed.')

    def test_declare_and_assign_primitive_variable(self):
        data = """
            int main() {
              int i = 5;
              return 0;
            }
            """

        self.parser.parse(data)
        self.assertTrue(True, 'No exceptions = Parser successfully parsed.')

    def test_declare_multiple_primitive_variable(self):
        # self.enable_parser_debugging()
        data = """
            int main() {
                int i, j, k;

                i = 0;
                !!S
                return 0;
            }
            """
        self.parser.parse(data)
        self.assertTrue(True, 'No exceptions = Parser successfully parsed.')

    def test_modify_primitive_variable(self):
        self.enable_parser_debugging()

        data = """
            int main() {
                int i = 0;
                i += 5;
                return 0;
            }
            """
        self.parser.parse(data)
        self.assertTrue(True, 'No exceptions = Parser successfully parsed.')

    def test_declare_pointer_variable(self):
        self.enable_parser_debugging()
        data = """
            int main() {
                int* i;
                i = 0;
                !!S
                return 0;
            }
            """
        self.parser.parse(data)
        self.assertTrue(True, 'No exceptions = Parser successfully parsed.')

    def test_declare_deep_pointer_variable(self):
        data = """
            int main() {
                int*** i;
                return 0;
            }
            """
        self.parser.parse(data)
        self.assertTrue(True, 'No exceptions = Parser successfully parsed.')

    def test_declare_global_constant(self):
        data = """
        const int GLOBAL_CONSTANT = 5;

        int main() {
          int i = GLOBAL_CONSTANT;
          return 0;
        }
        """
        self.parser.parse(data)
        self.assertTrue(True, 'No exceptions = Parser successfully parsed.')

    def test_declare_typedef(self):
        self.enable_parser_debugging()
        data = """
        typedef int GlorifiedInt;

        int main() {
          return 0;
        }
        """
        self.parser.parse(data)
        self.assertTrue(True, 'No exceptions = Parser successfully parsed.')

    def test_declare_typedef_and_use_typedef_in_variable_declaration(self):
        self.enable_parser_debugging()

        data = """
        typedef int GlorifiedInt;

        int main() {
          GlorifiedInt i = 3;
          return 0;
        }
        """
        self.parser.parse(data)
        self.assertTrue(True, 'No exceptions = Parser successfully parsed.')

    def test_while_loop(self):
        data = """
        int main() {
          while (1) {}
          return 0;
        }
        """
        self.parser.parse(data)
        self.assertTrue(True, 'No exceptions = Parser successfully parsed.')

    def test_for_loop(self):
        self.enable_parser_debugging()
        data = """
        int main() {
          int i;

          !!P(here)!
          for (i = 0; i < 3; i++) {}

          return 0;
        }
        """
        self.parser.parse(data)
        self.assertTrue(True, 'No exceptions = Parser successfully parsed.')

    def test_do_while_loop(self):
        data = """
        int main() {
          int i = 1;
          do {i++;} while(i);
          return 0;
        }
        """
        self.parser.parse(data)
        self.assertTrue(True, 'No exceptions = Parser successfully parsed.')

    def test_declare_array(self):
        self.enable_parser_debugging()
        data = """
        int main() {
          int my_array[10];
          return 0;
        }
        """
        self.parser.parse(data)
        self.assertTrue(True, 'No exceptions = Parser successfully parsed.')

    def test_declare_array_with_constant_expression_in_subscript(self):
        data = """
        int main() {
          int my_array[5 + 5];
          int i;
          !!S
          return 0;
        }
        """
        self.parser.parse(data)
        self.assertTrue(True, 'No exceptions = Parser successfully parsed.')

    def test_access_array(self):
        data = """
        int main() {
          int i = 0;
          int my_array[10];

          int first_element = my_array[0];
          int some_other_element = my_array[i];

          return 0;
        }
        """
        self.parser.parse(data)
<<<<<<< HEAD
        self.assertTrue(True, 'No exceptions = Parser successfully parsed.')
=======
        symbol_table_clone = self.compiler_state.cloned_tables[0]

        self.check_correct_element(symbol_table_clone, 'i', 1, 'int i')
        self.check_correct_element(symbol_table_clone, 'my_array', 1, 'int my_array[10]')
        self.check_correct_element(symbol_table_clone, 'first_element', 1, 'int first_element')
        self.check_correct_element(symbol_table_clone, 'my_array', 1, 'int some_other_element')
>>>>>>> 05891fc0

    def test_declare_function(self):
        data = """
            int do_stuff(char c);

            int main() {
              return 0;
            }
        """
        self.parser.parse(data)
        self.assertTrue(True, 'No exceptions = Parser successfully parsed.')

    def test_declare_function_implementation(self):
        data = """
            int do_stuff(char c) {
                return c + c;
            }

            int main() {
              return 0;
            }
        """
        self.parser.parse(data)
        self.assertTrue(True, 'No exceptions = Parser successfully parsed.')

    def test_call_function(self):
        data = """
            int do_stuff(char c);

            int main() {
              do_stuff('f');
              return 0;
            }

            int do_stuff(char c) {
                return c + c;
            }
        """
        self.parser.parse(data)
        self.assertTrue(True, 'No exceptions = Parser successfully parsed.')

    def test_declare_string_literal_char_star(self):
        self.enable_parser_debugging()
        data = """
            char* literal_string = "hello there";

            int main() {
              return 0;
            }
        """
        self.parser.parse(data)
        self.assertTrue(True, 'No exceptions = Parser successfully parsed.')

    def test_declare_string_as_array(self):
        self.enable_parser_debugging()
        data = """
            int main() {
              char array_string[] = "hey";
              return 0;
            }
        """
        self.parser.parse(data)
        self.assertTrue(True, 'No exceptions = Parser successfully parsed.')

    def test_declare_segmented_string_literal(self):
        print('segmented')
        data = """
            char* literal_string = "hello "
                                   "world";

            int main() {
              return 0;
            }
        """
        self.parser.parse(data)
        self.assertTrue(True, 'No exceptions = Parser successfully parsed.')

    def test_declare_struct(self):
        data = """
            struct Pixel {
                char r;
                char g;
                char b;
            };

            int main() {
              struct Pixel pixel;
              pixel.r = 255;
              pixel.g = 255;
              pixel.b = 255;

              return 0;
            }
        """

        self.parser.parse(data)
        self.assertTrue(True, 'No exceptions = Parser successfully parsed.')

    def test_declare_function_pointer_typedef(self):
        data = """
        typedef int (*add_callback)(int a, int b);

        int add_two(int a, int b, add_callback callback);

        int normal_add(int a, int b);
        int weird_add(int a, int b);

        int main() {
          int x;
          int y;

          x = add_two(1, 2, normal_add);
          y = add_two(1, 2, weird_add);

          return 0;
        }

        int add_two(int a, int b, add_callback callback) {
            return callback(a, b);
        }

        int normal_add(int a, int b) {
            return a + b;
        }

        int weird_add(int a, int b) {
            return (a + b) % 4;
        }
        """
        self.parser.parse(data)
        self.assertTrue(True, 'No exceptions = Parser successfully parsed.')


    def test_bubble_sort(self):
        data = """
            // function prototypes
            void print( int* list, int size);
            void bubbleSort(int* list, int size);

            // main
            int main() {
               // initialize vars
               int* list = (int*)malloc(10);
               int i;
               srand(time(NULL));

               // create list
               for(i =0; i<10;i++)
                  {
                   list[i] = rand() % 10 + 1; 
                  }
               print(list, 10);

               // bubble sort
               bubbleSort( list, 10 );

               printf( "Sorted " );
               print(list, 10);

               // return
               return 0;

            }


            // fxn imp
            void bubbleSort(int* list, int size){
               // initialize vars
               int i,j;
               int temp;
               int swapped;
               
               // loop through list
               for( i = 0; i < size; i++)
                  {

                  // swapped is false
                  swapped = 0;

                  // loop through list
                  for( j = 0; j < size - 1; j++)
                     {
                     // if smaller, swap
                     if( list[j+1] < list[j])
                        {
                        temp = list[j];
                        list[j] = list[j+1];
                        list[j+1] = temp;
                        swapped = 1;
                        }
                     }
                  // if swapped is false, break
                  if( swapped == 0)
                     {         
                     break;
                     }   
                  }

               }

            void print( int* list, int size ){
               int i;
               printf("List is: ");

               for(i =0; i < size; i++)
                  {
                  printf( "%d ", list[i] );
                  }
               printf("\n");
               }
        """
        self.parser.parse(data)
        self.assertTrue(True, 'No exceptions = Parser successfully parsed.')


    def test_recursive_factorial(self):
        data = """
            long int recur_Fact( int number);

            int main() {

              int number;
              long int fact;

              printf( "Enter number to get factorial of: ");
              scanf( "%d", &number );


              fact = recur_Fact(number);

              printf( "Factorial of %d is:  %ld \n", number, fact);
              
              return 0;
            }


            long int recur_Fact( int number) {

              // base case
              if( number <= 0)
                return 1;

              // recursive case
              else if( number > 1 ) {

                return number*recur_Fact(number-1);    
              }
                

            }
        """
        self.parser.parse(data)
        self.assertTrue(True, 'No exceptions = Parser successfully parsed.')

    def test_iterative_factorial(self):
        data = """
            long int iter_Fact( int number);

            int main() {

              int number;
              long int fact;

              printf( "Enter number to get factorial of: ");
              scanf( "%d", &number );


              fact = iter_Fact(number);


              printf( "Factorial of %d is:  %ld \n", number, fact);

              return 0;
            }


            long int iter_Fact( int number) {

              int i;
              long int fact = 1;

              if( i < 0){
                return 1;
              }

              for( i = number; i > 0; i --) {

                fact = fact*i;
              
              }

              return fact;

            }
        """
        self.parser.parse(data)
        self.assertTrue(True, 'No exceptions = Parser successfully parsed.')



    # TODO: don't put a lot of emphasis on bad cases until things are strong with the good cases
    def test_malformed_main_fails(self):
        with self.assertRaises(Exception):
            data = 'badmain(] {return 0;}'
            self.parser.parse(data)

    def enable_parser_debugging(self):
        if self.debug:
            self.parser.prod_logger.add_switch(Logger.PRODUCTION)
            self.parser.prod_logger.add_switch(Logger.INFO)
        pass<|MERGE_RESOLUTION|>--- conflicted
+++ resolved
@@ -37,17 +37,11 @@
         self.compiler_state = None
 
     def test_plain_main(self):
-        data = """int main() {return 0;} !!C"""
-        self.parser.parse(data)
-
-        symbol_table_clone = self.compiler_state.cloned_tables[0]
-
-        print(symbol_table_clone)
-
-        found_main, in_scope = symbol_table_clone.find("main")
-
-        self.assertTrue(in_scope == 0)
-        self.assertTrue(str(found_main) == "int main()")
+        data = """int main() {return 0; !!C}"""
+        self.parser.parse(data)
+        symbol_table_clone = self.compiler_state.cloned_tables[0]
+
+        self.check_correct_element(symbol_table_clone, 'main', 0, 'int main()')
 
     def test_declare_primitive_variable(self):
         self.enable_parser_debugging()
@@ -55,22 +49,29 @@
         data = """
             int main() {
                 int i;
+                !!C
                 return 0;
             }
             """
         self.parser.parse(data)
-        self.assertTrue(True, 'No exceptions = Parser successfully parsed.')
+        symbol_table_clone = self.compiler_state.cloned_tables[0]
+
+        self.check_correct_element(symbol_table_clone, 'i', 1, 'int i')
+
 
     def test_declare_and_assign_primitive_variable(self):
         data = """
             int main() {
-              int i = 5;
-              return 0;
+                int i = 5;
+                !!C
+                return 0;
             }
             """
-
-        self.parser.parse(data)
-        self.assertTrue(True, 'No exceptions = Parser successfully parsed.')
+        self.parser.parse(data)
+        symbol_table_clone = self.compiler_state.cloned_tables[0]
+
+        self.check_correct_element(symbol_table_clone, 'i', 1, 'int i')
+
 
     def test_declare_multiple_primitive_variable(self):
         # self.enable_parser_debugging()
@@ -79,12 +80,16 @@
                 int i, j, k;
 
                 i = 0;
-                !!S
+                !!C
                 return 0;
             }
             """
         self.parser.parse(data)
-        self.assertTrue(True, 'No exceptions = Parser successfully parsed.')
+        symbol_table_clone = self.compiler_state.cloned_tables[0]
+
+        self.check_correct_element(symbol_table_clone, 'i', 1, 'int i')
+        self.check_correct_element(symbol_table_clone, 'j', 1, 'int j')
+        self.check_correct_element(symbol_table_clone, 'k', 1, 'int k')
 
     def test_modify_primitive_variable(self):
         self.enable_parser_debugging()
@@ -93,11 +98,14 @@
             int main() {
                 int i = 0;
                 i += 5;
+                !!C
                 return 0;
             }
             """
         self.parser.parse(data)
-        self.assertTrue(True, 'No exceptions = Parser successfully parsed.')
+        symbol_table_clone = self.compiler_state.cloned_tables[0]
+
+        self.check_correct_element(symbol_table_clone, 'i', 1, 'int i')
 
     def test_declare_pointer_variable(self):
         self.enable_parser_debugging()
@@ -105,22 +113,27 @@
             int main() {
                 int* i;
                 i = 0;
-                !!S
+                !!C
                 return 0;
             }
             """
         self.parser.parse(data)
-        self.assertTrue(True, 'No exceptions = Parser successfully parsed.')
+        symbol_table_clone = self.compiler_state.cloned_tables[0]
+
+        self.check_correct_element(symbol_table_clone, 'i', 1, 'int* i')
 
     def test_declare_deep_pointer_variable(self):
         data = """
             int main() {
                 int*** i;
+                !!C
                 return 0;
             }
             """
         self.parser.parse(data)
-        self.assertTrue(True, 'No exceptions = Parser successfully parsed.')
+        symbol_table_clone = self.compiler_state.cloned_tables[0]
+
+        self.check_correct_element(symbol_table_clone, 'i', 1, 'int*** i')
 
     def test_declare_global_constant(self):
         data = """
@@ -128,23 +141,31 @@
 
         int main() {
           int i = GLOBAL_CONSTANT;
-          return 0;
-        }
-        """
-        self.parser.parse(data)
-        self.assertTrue(True, 'No exceptions = Parser successfully parsed.')
+          !!C
+          return 0;
+        }
+        """
+        self.parser.parse(data)
+        symbol_table_clone = self.compiler_state.cloned_tables[0]
+
+        self.check_correct_element(symbol_table_clone, 'GLOBAL_CONSTANT', 0, 'const int GLOBAL_CONSTANT')
+        self.check_correct_element(symbol_table_clone, 'i', 1, 'int i')
 
     def test_declare_typedef(self):
         self.enable_parser_debugging()
         data = """
         typedef int GlorifiedInt;
-
-        int main() {
-          return 0;
-        }
-        """
-        self.parser.parse(data)
-        self.assertTrue(True, 'No exceptions = Parser successfully parsed.')
+        !!C
+
+        int main() {
+          return 0;
+        }
+        """
+        self.parser.parse(data)
+        symbol_table_clone = self.compiler_state.cloned_tables[0]
+
+        # TODO: How are we handling typedefs?
+        self.check_correct_element(symbol_table_clone, 'GlorifiedInt', 0, 'typedef int GlorifiedInt')
 
     def test_declare_typedef_and_use_typedef_in_variable_declaration(self):
         self.enable_parser_debugging()
@@ -155,69 +176,85 @@
         int main() {
           GlorifiedInt i = 3;
           return 0;
-        }
-        """
-        self.parser.parse(data)
-        self.assertTrue(True, 'No exceptions = Parser successfully parsed.')
+          !!C
+        }
+        """
+        self.parser.parse(data)
+        symbol_table_clone = self.compiler_state.cloned_tables[0]
+
+        # TODO: How are we handling typedefs?
+        self.check_correct_element(symbol_table_clone, 'GlorifiedInt', 0, 'typedef int GlorifiedInt')
+        self.check_correct_element(symbol_table_clone, 'i', 1, 'GlorifiedInt')
 
     def test_while_loop(self):
         data = """
         int main() {
           while (1) {}
-          return 0;
-        }
-        """
-        self.parser.parse(data)
-        self.assertTrue(True, 'No exceptions = Parser successfully parsed.')
+          !!C
+          return 0;
+        }
+        """
+        self.parser.parse(data)
+        symbol_table_clone = self.compiler_state.cloned_tables[0]
+
+        self.check_correct_element(symbol_table_clone, 'main', 0, 'int main()')
 
     def test_for_loop(self):
         self.enable_parser_debugging()
         data = """
         int main() {
           int i;
-
-          !!P(here)!
           for (i = 0; i < 3; i++) {}
-
-          return 0;
-        }
-        """
-        self.parser.parse(data)
-        self.assertTrue(True, 'No exceptions = Parser successfully parsed.')
+          !!C
+          return 0;
+        }
+        """
+        self.parser.parse(data)
+        symbol_table_clone = self.compiler_state.cloned_tables[0]
+
+        self.check_correct_element(symbol_table_clone, 'int', 1, 'int i')
 
     def test_do_while_loop(self):
         data = """
         int main() {
           int i = 1;
           do {i++;} while(i);
-          return 0;
-        }
-        """
-        self.parser.parse(data)
-        self.assertTrue(True, 'No exceptions = Parser successfully parsed.')
+          !!C
+          return 0;
+        }
+        """
+        self.parser.parse(data)
+        symbol_table_clone = self.compiler_state.cloned_tables[0]
+
+        self.check_correct_element(symbol_table_clone, 'int', 1, 'int i')
 
     def test_declare_array(self):
         self.enable_parser_debugging()
         data = """
         int main() {
           int my_array[10];
-          return 0;
-        }
-        """
-        self.parser.parse(data)
-        self.assertTrue(True, 'No exceptions = Parser successfully parsed.')
+          !!C
+          return 0;
+        }
+        """
+        self.parser.parse(data)
+        symbol_table_clone = self.compiler_state.cloned_tables[0]
+
+        self.check_correct_element(symbol_table_clone, 'my_array', 1, 'int my_array[10]')
 
     def test_declare_array_with_constant_expression_in_subscript(self):
         data = """
         int main() {
           int my_array[5 + 5];
           int i;
-          !!S
-          return 0;
-        }
-        """
-        self.parser.parse(data)
-        self.assertTrue(True, 'No exceptions = Parser successfully parsed.')
+          !!C
+          return 0;
+        }
+        """
+        self.parser.parse(data)
+        symbol_table_clone = self.compiler_state.cloned_tables[0]
+
+        self.check_correct_element(symbol_table_clone, 'my_array', 1, 'int my_array[10]')
 
     def test_access_array(self):
         data = """
@@ -228,103 +265,123 @@
           int first_element = my_array[0];
           int some_other_element = my_array[i];
 
-          return 0;
-        }
-        """
-        self.parser.parse(data)
-<<<<<<< HEAD
-        self.assertTrue(True, 'No exceptions = Parser successfully parsed.')
-=======
+          !!C
+          return 0;
+        }
+        """
+        self.parser.parse(data)
         symbol_table_clone = self.compiler_state.cloned_tables[0]
 
         self.check_correct_element(symbol_table_clone, 'i', 1, 'int i')
         self.check_correct_element(symbol_table_clone, 'my_array', 1, 'int my_array[10]')
         self.check_correct_element(symbol_table_clone, 'first_element', 1, 'int first_element')
         self.check_correct_element(symbol_table_clone, 'my_array', 1, 'int some_other_element')
->>>>>>> 05891fc0
 
     def test_declare_function(self):
         data = """
             int do_stuff(char c);
-
-            int main() {
-              return 0;
-            }
-        """
-        self.parser.parse(data)
-        self.assertTrue(True, 'No exceptions = Parser successfully parsed.')
+            !!C
+
+            int main() {
+              return 0;
+            }
+        """
+        self.parser.parse(data)
+        symbol_table_clone = self.compiler_state.cloned_tables[0]
+
+        self.check_correct_element(symbol_table_clone, 'do_stuff', 0, 'int do_stuff(char c)')
 
     def test_declare_function_implementation(self):
         data = """
             int do_stuff(char c) {
                 return c + c;
             }
-
-            int main() {
-              return 0;
-            }
-        """
-        self.parser.parse(data)
-        self.assertTrue(True, 'No exceptions = Parser successfully parsed.')
+            !!C
+
+            int main() {
+              return 0;
+            }
+        """
+        self.parser.parse(data)
+        symbol_table_clone = self.compiler_state.cloned_tables[0]
+
+        self.check_correct_element(symbol_table_clone, 'do_stuff', 0, 'int do_stuff(char c)')
 
     def test_call_function(self):
         data = """
             int do_stuff(char c);
+            !!C
 
             int main() {
               do_stuff('f');
+
               return 0;
             }
 
             int do_stuff(char c) {
                 return c + c;
-            }
-        """
-        self.parser.parse(data)
-        self.assertTrue(True, 'No exceptions = Parser successfully parsed.')
+                !!C
+            }
+        """
+        self.parser.parse(data)
+        symbol_table_clone_inner = self.compiler_state.cloned_tables[0]
+        symbol_table_clone_outer = self.compiler_state.cloned_tables[1]
+
+        self.check_correct_element(symbol_table_clone_inner, 'do_stuff', 0, 'int do_stuff(char c)')
+        self.check_correct_element(symbol_table_clone_outer, 'do_stuff', 1, 'int do_stuff(char c)')
 
     def test_declare_string_literal_char_star(self):
         self.enable_parser_debugging()
         data = """
             char* literal_string = "hello there";
-
-            int main() {
-              return 0;
-            }
-        """
-        self.parser.parse(data)
-        self.assertTrue(True, 'No exceptions = Parser successfully parsed.')
+            !!C
+
+            int main() {
+              return 0;
+            }
+        """
+        self.parser.parse(data)
+        symbol_table_clone = self.compiler_state.cloned_tables[0]
+
+        self.check_correct_element(symbol_table_clone, 'literal_string', 1, 'char* literal_string')
 
     def test_declare_string_as_array(self):
         self.enable_parser_debugging()
         data = """
             int main() {
               char array_string[] = "hey";
-              return 0;
-            }
-        """
-        self.parser.parse(data)
-        self.assertTrue(True, 'No exceptions = Parser successfully parsed.')
+              !!C
+              return 0;
+            }
+        """
+        self.parser.parse(data)
+        symbol_table_clone = self.compiler_state.cloned_tables[0]
+
+        self.check_correct_element(symbol_table_clone, 'array_string', 1, 'char array_string[]')
 
     def test_declare_segmented_string_literal(self):
         print('segmented')
         data = """
             char* literal_string = "hello "
                                    "world";
-
-            int main() {
-              return 0;
-            }
-        """
-        self.parser.parse(data)
-        self.assertTrue(True, 'No exceptions = Parser successfully parsed.')
+            !!C
+            int main() {
+              return 0;
+            }
+        """
+        self.parser.parse(data)
+        symbol_table_clone = self.compiler_state.cloned_tables[0]
+
+        self.check_correct_element(symbol_table_clone, 'literal_string', 1, 'char* literal_string')
 
     def test_declare_struct(self):
         data = """
+            !!C
             struct Pixel {
                 char r;
                 char g;
                 char b;
+                !!C
             };
 
             int main() {
@@ -332,13 +389,21 @@
               pixel.r = 255;
               pixel.g = 255;
               pixel.b = 255;
-
-              return 0;
-            }
-        """
-
-        self.parser.parse(data)
-        self.assertTrue(True, 'No exceptions = Parser successfully parsed.')
+              !!C
+              return 0;
+            }
+        """
+
+        self.parser.parse(data)
+        symbol_table_clone = self.compiler_state.cloned_tables[0]
+
+        # TODO: How are we handling structs?
+        self.check_correct_element(symbol_table_clone, 'Pixel', 0, 'struct Pixel')
+        self.check_correct_element(symbol_table_clone, 'r', 1, 'char r')
+        self.check_correct_element(symbol_table_clone, 'g', 1, 'char g')
+        self.check_correct_element(symbol_table_clone, 'b', 1, 'char b')
+        self.check_correct_element(symbol_table_clone, 'pixel', 1, 'struct Pixel pixel')
+
 
     def test_declare_function_pointer_typedef(self):
         data = """
@@ -356,6 +421,7 @@
           x = add_two(1, 2, normal_add);
           y = add_two(1, 2, weird_add);
 
+          !!C
           return 0;
         }
 
@@ -372,7 +438,10 @@
         }
         """
         self.parser.parse(data)
-        self.assertTrue(True, 'No exceptions = Parser successfully parsed.')
+        symbol_table_clone = self.compiler_state.cloned_tables[0]
+
+        # TODO: Function Pointers??
+        self.check_correct_element(symbol_table_clone, 'x', 1, 'int x')
 
 
     def test_bubble_sort(self):
@@ -400,6 +469,8 @@
 
                printf( "Sorted " );
                print(list, 10);
+
+               !!C
 
                // return
                return 0;
@@ -454,7 +525,12 @@
                }
         """
         self.parser.parse(data)
+        #symbol_table_clone = self.compiler_state.cloned_tables[0]
+
+        # TODO: Determine what scopes we want to test here
+        #self.check_correct_element(symbol_table_clone, '', 1, '')
         self.assertTrue(True, 'No exceptions = Parser successfully parsed.')
+
 
 
     def test_recursive_factorial(self):
@@ -494,6 +570,11 @@
             }
         """
         self.parser.parse(data)
+        #symbol_table_clone = self.compiler_state.cloned_tables[0]
+
+        # TODO: Determine what scopes we want to test here
+        #self.check_correct_element(symbol_table_clone, '', 1, '')
+
         self.assertTrue(True, 'No exceptions = Parser successfully parsed.')
 
     def test_iterative_factorial(self):
@@ -538,6 +619,11 @@
             }
         """
         self.parser.parse(data)
+        #symbol_table_clone = self.compiler_state.cloned_tables[0]
+
+        # TODO: Determine what scopes we want to test here
+        #self.check_correct_element(symbol_table_clone, '', 1, '')
+
         self.assertTrue(True, 'No exceptions = Parser successfully parsed.')
 
 
@@ -552,4 +638,10 @@
         if self.debug:
             self.parser.prod_logger.add_switch(Logger.PRODUCTION)
             self.parser.prod_logger.add_switch(Logger.INFO)
-        pass+        pass
+
+
+    def check_correct_element(self, symbol_table_clone, check_value, check_scope, check_string):
+        found_main, in_scope = symbol_table_clone.find(check_value)
+        self.assertTrue(in_scope == check_scope)
+        self.assertTrue(str(found_main) == check_string)
